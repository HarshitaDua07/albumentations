from __future__ import division

from functools import wraps
from typing import (
    Any,
    Callable,
    Dict,
    List,
    Optional,
    Sequence,
    Tuple,
    TypeVar,
    Union,
    cast,
)

import numpy as np

from .transforms_interface import BBoxesInternalType, BoxInternalType, BoxType
from .utils import DataProcessor, Params

__all__ = [
    "normalize_bbox",
    "denormalize_bbox",
    "normalize_bboxes_np",
    "denormalize_bboxes_np",
    "calculate_bboxes_area",
    "convert_bboxes_to_albumentations",
    "convert_bboxes_from_albumentations",
    "check_bboxes",
    "filter_bboxes",
    "union_of_bboxes",
    "BboxProcessor",
    "BboxParams",
    "bboxes_to_array",
    "array_to_bboxes",
    "assert_np_bboxes_format",
    "ensure_and_convert_bbox",
]

TBox = TypeVar("TBox", BoxType, BoxInternalType)


def assert_np_bboxes_format(bboxes: BBoxesInternalType):  # noqa
    assert isinstance(bboxes, np.ndarray), "Bboxes should be represented by a 2D numpy array."
    if len(bboxes):
        assert (
            len(bboxes.shape) == 2 and bboxes.shape[-1] == 4
        ), "An array of bboxes should be 2 dimension, and the last dimension must has 4 elements."


def bboxes_to_array(bboxes: Sequence[BoxType]) -> np.ndarray:
    return np.array([bbox[:4] for bbox in bboxes])


def array_to_bboxes(np_bboxes: np.ndarray, ori_bboxes: Sequence[BoxType]) -> List[BoxType]:
    return [cast(BoxType, tuple(np_bbox) + tuple(bbox[4:])) for bbox, np_bbox in zip(ori_bboxes, np_bboxes)]


def ensure_and_convert_bbox(func: Callable) -> Callable:
    """Ensure bboxes in input of the provided function can be properly converted to numpy array.

    Args:
        func (Callable): a callable with the first argument being bboxes.

    Returns:
        Callable
    """

    @wraps(func)
    def wrapper(bboxes, *args, **kwargs):
        if not isinstance(bboxes, np.ndarray):
            bboxes = bboxes_to_array(bboxes)
        assert_np_bboxes_format(bboxes)
        return func(bboxes, *args, **kwargs)

    return wrapper


class BboxParams(Params):
    """
    Parameters of bounding boxes

    Args:
        format (str): format of bounding boxes. Should be 'coco', 'pascal_voc', 'albumentations' or 'yolo'.

            The `coco` format
                `[x_min, y_min, width, height]`, e.g. [97, 12, 150, 200].
            The `pascal_voc` format
                `[x_min, y_min, x_max, y_max]`, e.g. [97, 12, 247, 212].
            The `albumentations` format
                is like `pascal_voc`, but normalized,
                in other words: `[x_min, y_min, x_max, y_max]`, e.g. [0.2, 0.3, 0.4, 0.5].
            The `yolo` format
                `[x, y, width, height]`, e.g. [0.1, 0.2, 0.3, 0.4];
                `x`, `y` - normalized bbox center; `width`, `height` - normalized bbox width and height.
        label_fields (list): list of fields that are joined with boxes, e.g labels.
            Should be same type as boxes.
        min_area (float): minimum area of a bounding box. All bounding boxes whose
            visible area in pixels is less than this value will be removed. Default: 0.0.
        min_visibility (float): minimum fraction of area for a bounding box
            to remain this box in list. Default: 0.0.
        min_width (float): Minimum width of a bounding box. All bounding boxes whose width is
            less than this value will be removed. Default: 0.0.
        min_height (float): Minimum height of a bounding box. All bounding boxes whose height is
            less than this value will be removed. Default: 0.0.
        check_each_transform (bool): if `True`, then bboxes will be checked after each dual transform.
            Default: `True`
    """

    def __init__(
        self,
        format: str,
        label_fields: Optional[Sequence[str]] = None,
        min_area: float = 0.0,
        min_visibility: float = 0.0,
        min_width: float = 0.0,
        min_height: float = 0.0,
        check_each_transform: bool = True,
    ):
        super(BboxParams, self).__init__(format, label_fields)
        self.min_area = min_area
        self.min_visibility = min_visibility
        self.min_width = min_width
        self.min_height = min_height
        self.check_each_transform = check_each_transform

    def _to_dict(self) -> Dict[str, Any]:
        data = super(BboxParams, self)._to_dict()
        data.update(
            {
                "min_area": self.min_area,
                "min_visibility": self.min_visibility,
                "min_width": self.min_width,
                "min_height": self.min_height,
                "check_each_transform": self.check_each_transform,
            }
        )
        return data

    @classmethod
    def is_serializable(cls) -> bool:
        return True

    @classmethod
    def get_class_fullname(cls) -> str:
        return "BboxParams"


class BboxProcessor(DataProcessor):
    def __init__(self, params: BboxParams, additional_targets: Optional[Dict[str, str]] = None):
        super().__init__(params, additional_targets)

    @property
    def default_data_name(self) -> str:
        return "bboxes"

    def ensure_data_valid(self, data: Dict[str, Any]) -> None:
        for data_name in self.data_fields:
            data_exists = data_name in data and len(data[data_name])
            if data_exists and len(data[data_name][0]) < 5:
                if self.params.label_fields is None:
                    raise ValueError(
                        "Please specify 'label_fields' in 'bbox_params' or add labels to the end of bbox "
                        "because bboxes must have labels"
                    )
        if self.params.label_fields:
            if not all(i in data.keys() for i in self.params.label_fields):
                raise ValueError("Your 'label_fields' are not valid - them must have same names as params in dict")

    def filter(self, data: BBoxesInternalType, rows: int, cols: int, target_name: str) -> BBoxesInternalType:
        self.params: BboxParams
        data, idx = filter_bboxes(
            data,
            rows,
            cols,
            min_area=self.params.min_area,
            min_visibility=self.params.min_visibility,
            min_width=self.params.min_width,
            min_height=self.params.min_height,
        )

        self.filter_labels(target_name=target_name, indices=idx)
        return data

    def separate_label_from_data(self, data: Sequence) -> Tuple[Sequence, Sequence]:
        bboxes = []
        additional_data = []
        for _data in data:
            bboxes.append(_data[:4])
            additional_data.append(_data[4:])

        return bboxes, additional_data

    def check(self, data: Sequence, rows: int, cols: int) -> None:
        check_bboxes(data)

    def convert_from_albumentations(self, data: BBoxesInternalType, rows: int, cols: int) -> BBoxesInternalType:
        return convert_bboxes_from_albumentations(data, self.params.format, rows, cols, check_validity=True)

    def convert_to_albumentations(self, data: BBoxesInternalType, rows: int, cols: int) -> BBoxesInternalType:
        return convert_bboxes_to_albumentations(data, self.params.format, rows, cols, check_validity=True)


def normalize_bbox(bbox: TBox, rows: int, cols: int) -> TBox:
    """Normalize coordinates of a bounding box. Divide x-coordinates by image width and y-coordinates
    by image height.

    Args:
        bbox: Denormalized bounding box `(x_min, y_min, x_max, y_max)`.
        rows: Image height.
        cols: Image width.

    Returns:
        Normalized bounding box `(x_min, y_min, x_max, y_max)`.

    Raises:
        ValueError: If rows or cols is less or equal zero

    """

    if rows <= 0:
        raise ValueError("Argument rows must be positive integer")
    if cols <= 0:
        raise ValueError("Argument cols must be positive integer")

    tail: Tuple[Any, ...]
    (x_min, y_min, x_max, y_max), tail = bbox[:4], tuple(bbox[4:])

    x_min, x_max = x_min / cols, x_max / cols
    y_min, y_max = y_min / rows, y_max / rows

    return cast(BoxType, (x_min, y_min, x_max, y_max) + tail)  # type: ignore


def denormalize_bbox(bbox: TBox, rows: int, cols: int) -> TBox:
    """Denormalize coordinates of a bounding box. Multiply x-coordinates by image width and y-coordinates
    by image height. This is an inverse operation for :func:`~albumentations.augmentations.bbox.normalize_bbox`.

    Args:
        bbox: Normalized bounding box `(x_min, y_min, x_max, y_max)`.
        rows: Image height.
        cols: Image width.

    Returns:
        Denormalized bounding box `(x_min, y_min, x_max, y_max)`.

    Raises:
        ValueError: If rows or cols is less or equal zero

    """
    tail: Tuple[Any, ...]
    (x_min, y_min, x_max, y_max), tail = bbox[:4], tuple(bbox[4:])

    if rows <= 0:
        raise ValueError("Argument rows must be positive integer")
    if cols <= 0:
        raise ValueError("Argument cols must be positive integer")

    x_min, x_max = x_min * cols, x_max * cols
    y_min, y_max = y_min * rows, y_max * rows

    return cast(BoxType, (x_min, y_min, x_max, y_max) + tail)  # type: ignore


def _convert_to_array(dim: Union[Sequence[int], np.ndarray], length: int, dim_name: str):
    if not isinstance(dim, np.ndarray):
        dim = np.array(
            [
                dim,
            ]
        ).transpose()
    elif isinstance(dim, np.ndarray) and len(dim.shape) == 1:
        dim = np.expand_dims(dim, axis=0).transpose()
    assert isinstance(dim, np.ndarray) and dim.shape[0] == length

    if np.any(dim <= 0):
        raise ValueError(f"Argument {dim_name} must be all positive integer")
    return dim.astype(float)


@ensure_and_convert_bbox
def normalize_bboxes_np(
    bboxes: BBoxesInternalType, rows: Union[int, Sequence[int], np.ndarray], cols: Union[int, Sequence[int], np.ndarray]
) -> BBoxesInternalType:
    """Normalize a list of bounding boxes.

    Args:
        bboxes: Denormalized bounding boxes `[(x_min, y_min, x_max, y_max)]`.
        rows: Image height.
        cols: Image width.

    Returns:
        Normalized bounding boxes `[(x_min, y_min, x_max, y_max)]`.
    """
    if not len(bboxes):
        return bboxes
    if not isinstance(rows, int):
        rows = _convert_to_array(rows, len(bboxes), "rows")
    if not isinstance(cols, int):
        cols = _convert_to_array(cols, len(bboxes), "cols")

    bboxes_ = bboxes.copy().astype(float)
    bboxes_[:, 0::2] /= cols
    bboxes_[:, 1::2] /= rows
    return bboxes_


<<<<<<< HEAD
def denormalize_bboxes(bboxes: Sequence[BoxType], rows: int, cols: int) -> List[BoxType]:
    """Denormalize a list of bounding boxes.

    Args:
        bboxes: Normalized bounding boxes `[(x_min, y_min, x_max, y_max)]`.
        rows: Image height.
        cols: Image width.

    Returns:
        List: Denormalized bounding boxes `[(x_min, y_min, x_max, y_max)]`.

    """
    return [denormalize_bbox(bbox, rows, cols) for bbox in bboxes]


@ensure_and_convert_bbox
def denormalize_bboxes_np(bboxes: BBoxesInternalType, rows: int, cols: int) -> BBoxesInternalType:
=======
def denormalize_bboxes_np(bboxes: np.ndarray, rows: int, cols: int) -> np.ndarray:
>>>>>>> eb03fcc9
    """Denormalize a list of bounding boxes.

    Args:
        bboxes: Normalized bounding boxes `[(x_min, y_min, x_max, y_max)]`.
        rows: Image height.
        cols: Image width.

    Returns:
        List: Denormalized bounding boxes `[(x_min, y_min, x_max, y_max)]`.

    """
    if not len(bboxes):
        return bboxes
    if not isinstance(rows, int):
        rows = _convert_to_array(rows, len(bboxes), "rows")
    if not isinstance(cols, int):
        cols = _convert_to_array(cols, len(bboxes), "cols")
    bboxes_ = bboxes.copy()

    bboxes_[:, 0::2] *= cols
    bboxes_[:, 1::2] *= rows
    return bboxes_


<<<<<<< HEAD
def calculate_bbox_area(bbox: BoxType, rows: int, cols: int) -> float:
    """Calculate the area of a bounding box in (fractional) pixels.

    Args:
        bbox: A bounding box `(x_min, y_min, x_max, y_max)`.
        rows: Image height.
        cols: Image width.

    Return:
        Area in (fractional) pixels of the (denormalized) bounding box.

    """
    bbox = denormalize_bbox(bbox, rows, cols)
    x_min, y_min, x_max, y_max = bbox[:4]
    area = (x_max - x_min) * (y_max - y_min)
    return area


@ensure_and_convert_bbox
def calculate_bboxes_area(bboxes: BBoxesInternalType, rows: int, cols: int) -> BBoxesInternalType:
=======
def calculate_bboxes_area(bboxes: np.ndarray, rows: int, cols: int) -> np.ndarray:
>>>>>>> eb03fcc9
    """Calculate the area of bounding boxes in (fractional) pixels.

    Args:
        bboxes: numpy.ndarray
            A 2D ndarray
        rows: int
            Image height
        cols: int
            Image width

    Returns:
        numpy.ndarray, area in (fractional) pixels of the denormalized bounding boxes.

    """
    bboxes_area = (bboxes[:, 2] - bboxes[:, 0]) * (bboxes[:, 3] - bboxes[:, 1]) * cols * rows
    return bboxes_area


<<<<<<< HEAD
def filter_bboxes_by_visibility(
    original_shape: Sequence[int],
    bboxes: Sequence[BoxType],
    transformed_shape: Sequence[int],
    transformed_bboxes: Sequence[BoxType],
    threshold: float = 0.0,
    min_area: float = 0.0,
) -> List[BoxType]:
    """Filter bounding boxes and return only those boxes whose visibility after transformation is above
    the threshold and minimal area of bounding box in pixels is more then min_area.

    Args:
        original_shape: Original image shape `(height, width, ...)`.
        bboxes: Original bounding boxes `[(x_min, y_min, x_max, y_max)]`.
        transformed_shape: Transformed image shape `(height, width)`.
        transformed_bboxes: Transformed bounding boxes `[(x_min, y_min, x_max, y_max)]`.
        threshold: visibility threshold. Should be a value in the range [0.0, 1.0].
        min_area: Minimal area threshold.

    Returns:
        Filtered bounding boxes `[(x_min, y_min, x_max, y_max)]`.

    """
    img_height, img_width = original_shape[:2]
    transformed_img_height, transformed_img_width = transformed_shape[:2]

    visible_bboxes = []
    for bbox, transformed_bbox in zip(bboxes, transformed_bboxes):
        if not all(0.0 <= value <= 1.0 for value in transformed_bbox[:4]):
            continue
        bbox_area = calculate_bbox_area(bbox[:4], img_height, img_width)
        transformed_bbox_area = calculate_bbox_area(transformed_bbox[:4], transformed_img_height, transformed_img_width)
        if transformed_bbox_area < min_area:
            continue
        visibility = transformed_bbox_area / bbox_area
        if visibility >= threshold:
            visible_bboxes.append(transformed_bbox)
    return visible_bboxes


def convert_bbox_to_albumentations(
    bbox: BoxType, source_format: str, rows: int, cols: int, check_validity: bool = False
) -> BoxType:
    """Convert a bounding box from a format specified in `source_format` to the format used by albumentations:
    normalized coordinates of top-left and bottom-right corners of the bounding box in a form of
    `(x_min, y_min, x_max, y_max)` e.g. `(0.15, 0.27, 0.67, 0.5)`.

    Args:
        bbox: A bounding box tuple.
        source_format: format of the bounding box. Should be 'coco', 'pascal_voc', or 'yolo'.
        check_validity: Check if all boxes are valid boxes.
        rows: Image height.
        cols: Image width.

    Returns:
        tuple: A bounding box `(x_min, y_min, x_max, y_max)`.

    Note:
        The `coco` format of a bounding box looks like `(x_min, y_min, width, height)`, e.g. (97, 12, 150, 200).
        The `pascal_voc` format of a bounding box looks like `(x_min, y_min, x_max, y_max)`, e.g. (97, 12, 247, 212).
        The `yolo` format of a bounding box looks like `(x, y, width, height)`, e.g. (0.3, 0.1, 0.05, 0.07);
        where `x`, `y` coordinates of the center of the box, all values normalized to 1 by image height and width.

    Raises:
        ValueError: if `target_format` is not equal to `coco` or `pascal_voc`, ot `yolo`.
        ValueError: If in YOLO format all labels not in range (0, 1).

    """
    if source_format not in {"coco", "pascal_voc", "yolo"}:
        raise ValueError(
            f"Unknown source_format {source_format}. Supported formats are: 'coco', 'pascal_voc' and 'yolo'"
        )

    if source_format == "coco":
        (x_min, y_min, width, height), tail = bbox[:4], bbox[4:]
        x_max = x_min + width
        y_max = y_min + height
    elif source_format == "yolo":
        # https://github.com/pjreddie/darknet/blob/f6d861736038da22c9eb0739dca84003c5a5e275/scripts/voc_label.py#L12
        _bbox = np.array(bbox[:4])
        if check_validity and np.any((_bbox <= 0) | (_bbox > 1)):
            raise ValueError("In YOLO format all coordinates must be float and in range (0, 1]")

        (x, y, w, h), tail = bbox[:4], bbox[4:]

        w_half, h_half = w / 2, h / 2
        x_min = x - w_half
        y_min = y - h_half
        x_max = x_min + w
        y_max = y_min + h
    else:
        (x_min, y_min, x_max, y_max), tail = bbox[:4], bbox[4:]

    bbox = (x_min, y_min, x_max, y_max) + tuple(tail)  # type: ignore

    if source_format != "yolo":
        bbox = normalize_bbox(bbox, rows, cols)
    if check_validity:
        check_bbox(bbox)
    return bbox


def convert_bbox_from_albumentations(
    bbox: BoxType, target_format: str, rows: int, cols: int, check_validity: bool = False
) -> BoxType:
    """Convert a bounding box from the format used by albumentations to a format, specified in `target_format`.

    Args:
        bbox: An albumentations bounding box `(x_min, y_min, x_max, y_max)`.
        target_format: required format of the output bounding box. Should be 'coco', 'pascal_voc' or 'yolo'.
        rows: Image height.
        cols: Image width.
        check_validity: Check if all boxes are valid boxes.

    Returns:
        tuple: A bounding box.

    Note:
        The `coco` format of a bounding box looks like `[x_min, y_min, width, height]`, e.g. [97, 12, 150, 200].
        The `pascal_voc` format of a bounding box looks like `[x_min, y_min, x_max, y_max]`, e.g. [97, 12, 247, 212].
        The `yolo` format of a bounding box looks like `[x, y, width, height]`, e.g. [0.3, 0.1, 0.05, 0.07].

    Raises:
        ValueError: if `target_format` is not equal to `coco`, `pascal_voc` or `yolo`.

    """
    if target_format not in {"coco", "pascal_voc", "yolo"}:
        raise ValueError(
            f"Unknown target_format {target_format}. Supported formats are: 'coco', 'pascal_voc' and 'yolo'"
        )
    if check_validity:
        check_bbox(bbox)

    if target_format != "yolo":
        bbox = denormalize_bbox(bbox, rows, cols)
    if target_format == "coco":
        (x_min, y_min, x_max, y_max), tail = bbox[:4], tuple(bbox[4:])
        width = x_max - x_min
        height = y_max - y_min
        bbox = cast(BoxType, (x_min, y_min, width, height) + tail)
    elif target_format == "yolo":
        (x_min, y_min, x_max, y_max), tail = bbox[:4], bbox[4:]
        x = (x_min + x_max) / 2.0
        y = (y_min + y_max) / 2.0
        w = x_max - x_min
        h = y_max - y_min
        bbox = cast(BoxType, (x, y, w, h) + tail)
    return bbox


@ensure_and_convert_bbox
=======
>>>>>>> eb03fcc9
def convert_bboxes_to_albumentations(
    bboxes: BBoxesInternalType, source_format, rows, cols, check_validity=False
) -> BBoxesInternalType:
    """Convert a list bounding boxes from a format specified in `source_format` to the format used by albumentations"""
    if not len(bboxes):
        return bboxes

    if source_format not in {"coco", "pascal_voc", "yolo"}:
        raise ValueError(
            f"Unknown source_format {source_format}. Supported formats are: 'coco', 'pascal_voc' and 'yolo'"
        )

    if source_format == "coco":

        bboxes[:, 2:] += bboxes[:, :2]
    elif source_format == "yolo":
        # https://github.com/pjreddie/darknet/blob/f6d861736038da22c9eb0739dca84003c5a5e275/scripts/voc_label.py#L12

        if check_validity and np.any((bboxes <= 0) | (bboxes > 1)):
            raise ValueError("In YOLO format all coordinates must be float and in range (0, 1]")

        bboxes[:, :2] -= bboxes[:, 2:] / 2
        bboxes[:, 2:] += bboxes[:, :2]

    if source_format != "yolo":
        bboxes = normalize_bboxes_np(bboxes, rows, cols)
    if check_validity:
        check_bboxes(bboxes)

    return bboxes


@ensure_and_convert_bbox
def convert_bboxes_from_albumentations(
    bboxes: BBoxesInternalType, target_format: str, rows: int, cols: int, check_validity: bool = False
) -> BBoxesInternalType:
    """Convert a list of bounding boxes from the format used by albumentations to a format, specified
    in `target_format`.

    Args:
        bboxes: List of albumentation bounding box `(x_min, y_min, x_max, y_max)`.
        target_format: required format of the output bounding box. Should be 'coco', 'pascal_voc' or 'yolo'.
        rows: Image height.
        cols: Image width.
        check_validity: Check if all boxes are valid boxes.

    Returns:
        List of bounding boxes.

    """
    if not len(bboxes):
        return bboxes
    if target_format not in {"coco", "pascal_voc", "yolo"}:
        raise ValueError(
            f"Unknown target_format {target_format}. Supported formats are `coco`, `pascal_voc`, and `yolo`."
        )

    if check_validity:
        check_bboxes(bboxes)

    if target_format != "yolo":
        bboxes = denormalize_bboxes_np(bboxes, rows=rows, cols=cols)
    if target_format == "coco":
        bboxes[:, 2] -= bboxes[:, 0]
        bboxes[:, 3] -= bboxes[:, 1]
    elif target_format == "yolo":
        bboxes[:, 2:] -= bboxes[:, :2]
        bboxes[:, :2] += bboxes[:, 2:] / 2.0

    return bboxes


<<<<<<< HEAD
def check_bbox(bbox: BoxType) -> None:
    """Check if bbox boundaries are in range 0, 1 and minimums are lesser then maximums"""
    for name, value in zip(["x_min", "y_min", "x_max", "y_max"], bbox[:4]):
        if not 0 <= value <= 1 and not np.isclose(value, 0) and not np.isclose(value, 1):
            raise ValueError(f"Expected {name} for bbox {bbox} to be in the range [0.0, 1.0], got {value}.")
    x_min, y_min, x_max, y_max = bbox[:4]
    if x_max <= x_min:
        raise ValueError(f"x_max is less than or equal to x_min for bbox {bbox}.")
    if y_max <= y_min:
        raise ValueError(f"y_max is less than or equal to y_min for bbox {bbox}.")


@ensure_and_convert_bbox
def check_bboxes(bboxes: Union[Sequence[BoxType], BBoxesInternalType]) -> None:
=======
def check_bboxes(bboxes: Union[Sequence[BoxType], np.ndarray]) -> None:
>>>>>>> eb03fcc9
    """Check if bboxes boundaries are in range 0, 1 and minimums are lesser then maximums"""
    if not len(bboxes):
        return

    np_bboxes = bboxes if isinstance(bboxes, np.ndarray) else np.array([bbox[:4] for bbox in bboxes])
    row_idx, col_idx = np.where(
        (~np.logical_and(0 <= np_bboxes, np_bboxes <= 1)) & (~np.isclose(np_bboxes, 0)) & (~np.isclose(np_bboxes, 1))
    )
    if len(row_idx) and len(col_idx):
        name = {
            0: "x_min",
            1: "y_min",
            2: "x_max",
            3: "y_max",
        }[col_idx[0]]
        raise ValueError(
            f"Expected {name} for bbox {bboxes[row_idx[0]].tolist()} to be "
            f"in the range [0.0, 1.0], got {bboxes[row_idx[0]][col_idx[0]]}."
        )

    x_idx = np.where(np_bboxes[:, 0] >= np_bboxes[:, 2])[0]
    y_idx = np.where(np_bboxes[:, 1] >= np_bboxes[:, 3])[0]

    if len(x_idx):
        raise ValueError(f"x_max is less than or equal to x_min for bbox {bboxes[x_idx[0]].tolist()}.")
    if len(y_idx):
        raise ValueError(f"y_max is less than or equal to y_min for bbox {bboxes[y_idx[0]].tolist()}.")


@ensure_and_convert_bbox
def filter_bboxes(
    bboxes: BBoxesInternalType,
    rows: int,
    cols: int,
    min_area: float = 0.0,
    min_visibility: float = 0.0,
    min_width: float = 0.0,
    min_height: float = 0.0,
) -> Tuple[BBoxesInternalType, Sequence[int]]:
    """Remove bounding boxes that either lie outside of the visible area by more than min_visibility
    or whose area in pixels is under the threshold set by `min_area`. Also it crops boxes to final image size.

    Args:
        bboxes: List of albumentation bounding box `(x_min, y_min, x_max, y_max)`.
        rows: Image height.
        cols: Image width.
        min_area: Minimum area of a bounding box. All bounding boxes whose visible area in pixels.
            is less than this value will be removed. Default: 0.0.
        min_visibility: Minimum fraction of area for a bounding box to remain this box in list. Default: 0.0.
        min_width: Minimum width of a bounding box. All bounding boxes whose width is
            less than this value will be removed. Default: 0.0.
        min_height: Minimum height of a bounding box. All bounding boxes whose height is
            less than this value will be removed. Default: 0.0.

    Returns:
        List of bounding boxes.

    """

    if not len(bboxes):
        return np.empty(shape=0), []

    clipped_norm_bboxes = np.clip(bboxes, 0.0, 1.0)

    clipped_width = (clipped_norm_bboxes[:, 2] - clipped_norm_bboxes[:, 0]) * cols
    clipped_height = (clipped_norm_bboxes[:, 3] - clipped_norm_bboxes[:, 1]) * rows

    # denormalize bbox
    bboxes_area = calculate_bboxes_area(clipped_norm_bboxes, rows=rows, cols=cols)

    transform_bboxes_area = calculate_bboxes_area(bboxes, rows=rows, cols=cols)

    idx, *_ = np.where(
        (bboxes_area >= min_area)
        & (bboxes_area / transform_bboxes_area >= min_visibility)
        & (clipped_width >= min_width)
        & (clipped_height >= min_height)
    )

    return clipped_norm_bboxes[idx], idx


<<<<<<< HEAD
@ensure_and_convert_bbox
def union_of_bboxes(bboxes: BBoxesInternalType, height: int, width: int, erosion_rate: float = 0.0) -> BoxType:
=======
def union_of_bboxes(
    height: int, width: int, bboxes: Union[Sequence[BoxType], np.ndarray], erosion_rate: float = 0.0
) -> BoxType:
>>>>>>> eb03fcc9
    """Calculate union of bounding boxes.

    Args:
        bboxes (List[tuple]): List like bounding boxes. Format is `[(x_min, y_min, x_max, y_max)]`.
        height (float): Height of image or space.
        width (float): Width of image or space.
        erosion_rate (float): How much each bounding box can be shrinked, useful for erosive cropping.
            Set this in range [0, 1]. 0 will not be erosive at all, 1.0 can make any bbox to lose its volume.

    Returns:
        tuple: A bounding box `(x_min, y_min, x_max, y_max)`.

    """
<<<<<<< HEAD
    w, h = bboxes[:, 2] - bboxes[:, 0], bboxes[:, 3] - bboxes[:, 1]
=======

    np_bboxes: np.ndarray = bboxes[..., :4] if isinstance(bboxes, np.ndarray) else bboxes_to_array(bboxes)
    w, h = np_bboxes[:, 2] - np_bboxes[:, 0], np_bboxes[:, 3] - np_bboxes[:, 1]
>>>>>>> eb03fcc9

    limits = np.tile(
        np.concatenate((np.expand_dims(w, 0).transpose(), np.expand_dims(h, 0).transpose()), 1) * erosion_rate, 2
    )
    limits[2:] *= -1

    limits += bboxes

    limits = np.concatenate((limits, np.array([[width, height, 0, 0]])))

    x1, y1 = np.min(limits[:, 0:2], axis=0)
    x2, y2 = np.max(limits[:, 2:4], axis=0)

    return x1, y1, x2, y2<|MERGE_RESOLUTION|>--- conflicted
+++ resolved
@@ -306,27 +306,8 @@
     return bboxes_
 
 
-<<<<<<< HEAD
-def denormalize_bboxes(bboxes: Sequence[BoxType], rows: int, cols: int) -> List[BoxType]:
-    """Denormalize a list of bounding boxes.
-
-    Args:
-        bboxes: Normalized bounding boxes `[(x_min, y_min, x_max, y_max)]`.
-        rows: Image height.
-        cols: Image width.
-
-    Returns:
-        List: Denormalized bounding boxes `[(x_min, y_min, x_max, y_max)]`.
-
-    """
-    return [denormalize_bbox(bbox, rows, cols) for bbox in bboxes]
-
-
 @ensure_and_convert_bbox
 def denormalize_bboxes_np(bboxes: BBoxesInternalType, rows: int, cols: int) -> BBoxesInternalType:
-=======
-def denormalize_bboxes_np(bboxes: np.ndarray, rows: int, cols: int) -> np.ndarray:
->>>>>>> eb03fcc9
     """Denormalize a list of bounding boxes.
 
     Args:
@@ -351,30 +332,8 @@
     return bboxes_
 
 
-<<<<<<< HEAD
-def calculate_bbox_area(bbox: BoxType, rows: int, cols: int) -> float:
-    """Calculate the area of a bounding box in (fractional) pixels.
-
-    Args:
-        bbox: A bounding box `(x_min, y_min, x_max, y_max)`.
-        rows: Image height.
-        cols: Image width.
-
-    Return:
-        Area in (fractional) pixels of the (denormalized) bounding box.
-
-    """
-    bbox = denormalize_bbox(bbox, rows, cols)
-    x_min, y_min, x_max, y_max = bbox[:4]
-    area = (x_max - x_min) * (y_max - y_min)
-    return area
-
-
 @ensure_and_convert_bbox
 def calculate_bboxes_area(bboxes: BBoxesInternalType, rows: int, cols: int) -> BBoxesInternalType:
-=======
-def calculate_bboxes_area(bboxes: np.ndarray, rows: int, cols: int) -> np.ndarray:
->>>>>>> eb03fcc9
     """Calculate the area of bounding boxes in (fractional) pixels.
 
     Args:
@@ -393,160 +352,7 @@
     return bboxes_area
 
 
-<<<<<<< HEAD
-def filter_bboxes_by_visibility(
-    original_shape: Sequence[int],
-    bboxes: Sequence[BoxType],
-    transformed_shape: Sequence[int],
-    transformed_bboxes: Sequence[BoxType],
-    threshold: float = 0.0,
-    min_area: float = 0.0,
-) -> List[BoxType]:
-    """Filter bounding boxes and return only those boxes whose visibility after transformation is above
-    the threshold and minimal area of bounding box in pixels is more then min_area.
-
-    Args:
-        original_shape: Original image shape `(height, width, ...)`.
-        bboxes: Original bounding boxes `[(x_min, y_min, x_max, y_max)]`.
-        transformed_shape: Transformed image shape `(height, width)`.
-        transformed_bboxes: Transformed bounding boxes `[(x_min, y_min, x_max, y_max)]`.
-        threshold: visibility threshold. Should be a value in the range [0.0, 1.0].
-        min_area: Minimal area threshold.
-
-    Returns:
-        Filtered bounding boxes `[(x_min, y_min, x_max, y_max)]`.
-
-    """
-    img_height, img_width = original_shape[:2]
-    transformed_img_height, transformed_img_width = transformed_shape[:2]
-
-    visible_bboxes = []
-    for bbox, transformed_bbox in zip(bboxes, transformed_bboxes):
-        if not all(0.0 <= value <= 1.0 for value in transformed_bbox[:4]):
-            continue
-        bbox_area = calculate_bbox_area(bbox[:4], img_height, img_width)
-        transformed_bbox_area = calculate_bbox_area(transformed_bbox[:4], transformed_img_height, transformed_img_width)
-        if transformed_bbox_area < min_area:
-            continue
-        visibility = transformed_bbox_area / bbox_area
-        if visibility >= threshold:
-            visible_bboxes.append(transformed_bbox)
-    return visible_bboxes
-
-
-def convert_bbox_to_albumentations(
-    bbox: BoxType, source_format: str, rows: int, cols: int, check_validity: bool = False
-) -> BoxType:
-    """Convert a bounding box from a format specified in `source_format` to the format used by albumentations:
-    normalized coordinates of top-left and bottom-right corners of the bounding box in a form of
-    `(x_min, y_min, x_max, y_max)` e.g. `(0.15, 0.27, 0.67, 0.5)`.
-
-    Args:
-        bbox: A bounding box tuple.
-        source_format: format of the bounding box. Should be 'coco', 'pascal_voc', or 'yolo'.
-        check_validity: Check if all boxes are valid boxes.
-        rows: Image height.
-        cols: Image width.
-
-    Returns:
-        tuple: A bounding box `(x_min, y_min, x_max, y_max)`.
-
-    Note:
-        The `coco` format of a bounding box looks like `(x_min, y_min, width, height)`, e.g. (97, 12, 150, 200).
-        The `pascal_voc` format of a bounding box looks like `(x_min, y_min, x_max, y_max)`, e.g. (97, 12, 247, 212).
-        The `yolo` format of a bounding box looks like `(x, y, width, height)`, e.g. (0.3, 0.1, 0.05, 0.07);
-        where `x`, `y` coordinates of the center of the box, all values normalized to 1 by image height and width.
-
-    Raises:
-        ValueError: if `target_format` is not equal to `coco` or `pascal_voc`, ot `yolo`.
-        ValueError: If in YOLO format all labels not in range (0, 1).
-
-    """
-    if source_format not in {"coco", "pascal_voc", "yolo"}:
-        raise ValueError(
-            f"Unknown source_format {source_format}. Supported formats are: 'coco', 'pascal_voc' and 'yolo'"
-        )
-
-    if source_format == "coco":
-        (x_min, y_min, width, height), tail = bbox[:4], bbox[4:]
-        x_max = x_min + width
-        y_max = y_min + height
-    elif source_format == "yolo":
-        # https://github.com/pjreddie/darknet/blob/f6d861736038da22c9eb0739dca84003c5a5e275/scripts/voc_label.py#L12
-        _bbox = np.array(bbox[:4])
-        if check_validity and np.any((_bbox <= 0) | (_bbox > 1)):
-            raise ValueError("In YOLO format all coordinates must be float and in range (0, 1]")
-
-        (x, y, w, h), tail = bbox[:4], bbox[4:]
-
-        w_half, h_half = w / 2, h / 2
-        x_min = x - w_half
-        y_min = y - h_half
-        x_max = x_min + w
-        y_max = y_min + h
-    else:
-        (x_min, y_min, x_max, y_max), tail = bbox[:4], bbox[4:]
-
-    bbox = (x_min, y_min, x_max, y_max) + tuple(tail)  # type: ignore
-
-    if source_format != "yolo":
-        bbox = normalize_bbox(bbox, rows, cols)
-    if check_validity:
-        check_bbox(bbox)
-    return bbox
-
-
-def convert_bbox_from_albumentations(
-    bbox: BoxType, target_format: str, rows: int, cols: int, check_validity: bool = False
-) -> BoxType:
-    """Convert a bounding box from the format used by albumentations to a format, specified in `target_format`.
-
-    Args:
-        bbox: An albumentations bounding box `(x_min, y_min, x_max, y_max)`.
-        target_format: required format of the output bounding box. Should be 'coco', 'pascal_voc' or 'yolo'.
-        rows: Image height.
-        cols: Image width.
-        check_validity: Check if all boxes are valid boxes.
-
-    Returns:
-        tuple: A bounding box.
-
-    Note:
-        The `coco` format of a bounding box looks like `[x_min, y_min, width, height]`, e.g. [97, 12, 150, 200].
-        The `pascal_voc` format of a bounding box looks like `[x_min, y_min, x_max, y_max]`, e.g. [97, 12, 247, 212].
-        The `yolo` format of a bounding box looks like `[x, y, width, height]`, e.g. [0.3, 0.1, 0.05, 0.07].
-
-    Raises:
-        ValueError: if `target_format` is not equal to `coco`, `pascal_voc` or `yolo`.
-
-    """
-    if target_format not in {"coco", "pascal_voc", "yolo"}:
-        raise ValueError(
-            f"Unknown target_format {target_format}. Supported formats are: 'coco', 'pascal_voc' and 'yolo'"
-        )
-    if check_validity:
-        check_bbox(bbox)
-
-    if target_format != "yolo":
-        bbox = denormalize_bbox(bbox, rows, cols)
-    if target_format == "coco":
-        (x_min, y_min, x_max, y_max), tail = bbox[:4], tuple(bbox[4:])
-        width = x_max - x_min
-        height = y_max - y_min
-        bbox = cast(BoxType, (x_min, y_min, width, height) + tail)
-    elif target_format == "yolo":
-        (x_min, y_min, x_max, y_max), tail = bbox[:4], bbox[4:]
-        x = (x_min + x_max) / 2.0
-        y = (y_min + y_max) / 2.0
-        w = x_max - x_min
-        h = y_max - y_min
-        bbox = cast(BoxType, (x, y, w, h) + tail)
-    return bbox
-
-
-@ensure_and_convert_bbox
-=======
->>>>>>> eb03fcc9
+@ensure_and_convert_bbox
 def convert_bboxes_to_albumentations(
     bboxes: BBoxesInternalType, source_format, rows, cols, check_validity=False
 ) -> BBoxesInternalType:
@@ -619,24 +425,8 @@
     return bboxes
 
 
-<<<<<<< HEAD
-def check_bbox(bbox: BoxType) -> None:
-    """Check if bbox boundaries are in range 0, 1 and minimums are lesser then maximums"""
-    for name, value in zip(["x_min", "y_min", "x_max", "y_max"], bbox[:4]):
-        if not 0 <= value <= 1 and not np.isclose(value, 0) and not np.isclose(value, 1):
-            raise ValueError(f"Expected {name} for bbox {bbox} to be in the range [0.0, 1.0], got {value}.")
-    x_min, y_min, x_max, y_max = bbox[:4]
-    if x_max <= x_min:
-        raise ValueError(f"x_max is less than or equal to x_min for bbox {bbox}.")
-    if y_max <= y_min:
-        raise ValueError(f"y_max is less than or equal to y_min for bbox {bbox}.")
-
-
 @ensure_and_convert_bbox
 def check_bboxes(bboxes: Union[Sequence[BoxType], BBoxesInternalType]) -> None:
-=======
-def check_bboxes(bboxes: Union[Sequence[BoxType], np.ndarray]) -> None:
->>>>>>> eb03fcc9
     """Check if bboxes boundaries are in range 0, 1 and minimums are lesser then maximums"""
     if not len(bboxes):
         return
@@ -719,14 +509,8 @@
     return clipped_norm_bboxes[idx], idx
 
 
-<<<<<<< HEAD
 @ensure_and_convert_bbox
 def union_of_bboxes(bboxes: BBoxesInternalType, height: int, width: int, erosion_rate: float = 0.0) -> BoxType:
-=======
-def union_of_bboxes(
-    height: int, width: int, bboxes: Union[Sequence[BoxType], np.ndarray], erosion_rate: float = 0.0
-) -> BoxType:
->>>>>>> eb03fcc9
     """Calculate union of bounding boxes.
 
     Args:
@@ -740,13 +524,7 @@
         tuple: A bounding box `(x_min, y_min, x_max, y_max)`.
 
     """
-<<<<<<< HEAD
     w, h = bboxes[:, 2] - bboxes[:, 0], bboxes[:, 3] - bboxes[:, 1]
-=======
-
-    np_bboxes: np.ndarray = bboxes[..., :4] if isinstance(bboxes, np.ndarray) else bboxes_to_array(bboxes)
-    w, h = np_bboxes[:, 2] - np_bboxes[:, 0], np_bboxes[:, 3] - np_bboxes[:, 1]
->>>>>>> eb03fcc9
 
     limits = np.tile(
         np.concatenate((np.expand_dims(w, 0).transpose(), np.expand_dims(h, 0).transpose()), 1) * erosion_rate, 2
