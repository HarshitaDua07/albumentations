--- conflicted
+++ resolved
@@ -1,16 +1,11 @@
 import math
-<<<<<<< HEAD
-from typing import Iterable, List, Optional, Sequence, Tuple, Union
-=======
-from typing import Any, Callable, Dict, List, Optional, Sequence, Tuple, Union, cast
->>>>>>> 0cb8de50
+from typing import List, Optional, Sequence, Tuple, Union
 
 import cv2
 import numpy as np
 import skimage.transform
 from scipy.ndimage import gaussian_filter
 
-from albumentations import random_utils
 from albumentations.augmentations.utils import (
     _maybe_process_in_chunks,
     angles_2pi_range,
@@ -18,7 +13,6 @@
     preserve_channel_dim,
     preserve_shape,
 )
-<<<<<<< HEAD
 
 from ... import random_utils
 from ...core.bbox_utils import (
@@ -35,10 +29,6 @@
     KeypointsArray,
 )
 from ...core.utils import ensure_internal_format
-=======
-from albumentations.core.bbox_utils import denormalize_bbox, normalize_bbox
-from albumentations.core.types import BoxInternalType, ColorType, ImageColorType, KeypointInternalType
->>>>>>> 0cb8de50
 
 __all__ = [
     "optical_distortion",
@@ -55,24 +45,14 @@
     "elastic_transform",
     "resize",
     "scale",
-<<<<<<< HEAD
     "py3round",
-=======
-    "keypoint_scale",
->>>>>>> 0cb8de50
     "_func_max_size",
     "longest_max_size",
     "smallest_max_size",
     "perspective",
-<<<<<<< HEAD
     "perspective_bboxes",
     "rotation2DMatrixToEulerAngles",
     "perspective_keypoints",
-=======
-    "perspective_bbox",
-    "rotation2d_matrix_to_euler_angles",
-    "perspective_keypoint",
->>>>>>> 0cb8de50
     "_is_identity_matrix",
     "warp_affine",
     "keypoints_affine",
@@ -94,35 +74,17 @@
     "vflip_cv2",
     "hflip_cv2",
     "transpose",
-<<<<<<< HEAD
     "keypoints_flip",
     "keypoints_vflip",
     "keypoints_hflip",
     "keypoints_transpose",
-=======
-    "keypoint_flip",
-    "keypoint_hflip",
-    "keypoint_transpose",
-    "keypoint_vflip",
-    "normalize_bbox",
-    "denormalize_bbox",
-    "vflip",
->>>>>>> 0cb8de50
 ]
 
-TWO = 2
-THREE = 3
-
-<<<<<<< HEAD
+
 @ensure_internal_format
 @use_bboxes_ndarray(return_array=True)
 def bboxes_rot90(bboxes: BoxesArray, factor: int, rows: int, cols: int) -> BoxesArray:
     """Rotate a batch of bboxes by 90 degrees CCW (see np.rot90)
-=======
-
-def bbox_rot90(bbox: BoxInternalType, factor: int, rows: int, cols: int) -> BoxInternalType:
-    """Rotates a bounding box by 90 degrees CCW (see np.rot90)
->>>>>>> 0cb8de50
 
     Args:
         bboxes (BoxesArray): A batch of bboxes in `albumentations` format.
@@ -135,7 +97,6 @@
 
     """
     if factor not in {0, 1, 2, 3}:
-<<<<<<< HEAD
         raise ValueError("Parameter n must be in set {0, 1, 2, 3}")
 
     if not factor or not len(bboxes):
@@ -158,25 +119,6 @@
 @angles_2pi_range
 def keypoints_rot90(keypoints: KeypointsArray, factor: int, rows: int, cols: int, **params) -> KeypointsArray:
     """Rotates a batch of keypoints by 90 degrees CCW (see np.rot90)
-=======
-        msg = "Parameter n must be in set {0, 1, 2, 3}"
-        raise ValueError(msg)
-    x_min, y_min, x_max, y_max = bbox[:4]
-    if factor == 1:
-        bbox = y_min, 1 - x_max, y_max, 1 - x_min
-    elif factor == TWO:
-        bbox = 1 - x_max, 1 - y_max, 1 - x_min, 1 - y_min
-    elif factor == THREE:
-        bbox = 1 - y_max, x_min, 1 - y_min, x_max
-    return bbox
-
-
-@angle_2pi_range
-def keypoint_rot90(
-    keypoint: KeypointInternalType, factor: int, rows: int, cols: int, **params: Any
-) -> KeypointInternalType:
-    """Rotates a keypoint by 90 degrees CCW (see np.rot90)
->>>>>>> 0cb8de50
 
     Args:
         keypoints (KeypointsArray): A batch of keypoints in `(x, y, angle, scale)` format.
@@ -192,11 +134,9 @@
 
     """
     if factor not in {0, 1, 2, 3}:
-        msg = "Parameter n must be in set {0, 1, 2, 3}"
-        raise ValueError(msg)
+        raise ValueError("Parameter n must be in set {0, 1, 2, 3}")
 
     if factor == 1:
-<<<<<<< HEAD
         keypoints[..., 2] -= math.pi / 2
         keypoints[..., 0] = cols - 1 - keypoints[..., 0]
         keypoints[..., [0, 1]] = keypoints[..., [1, 0]]
@@ -208,13 +148,6 @@
         keypoints[..., 2] += math.pi / 2
         keypoints[..., 1] = rows - 1 - keypoints[..., 1]
         keypoints[..., [0, 1]] = keypoints[..., [1, 0]]
-=======
-        x, y, angle = y, (cols - 1) - x, angle - math.pi / 2
-    elif factor == TWO:
-        x, y, angle = (cols - 1) - x, (rows - 1) - y, angle - math.pi
-    elif factor == THREE:
-        x, y, angle = (rows - 1) - y, x, angle + math.pi / 2
->>>>>>> 0cb8de50
 
     return keypoints
 
@@ -226,7 +159,7 @@
     interpolation: int = cv2.INTER_LINEAR,
     border_mode: int = cv2.BORDER_REFLECT_101,
     value: Optional[ImageColorType] = None,
-) -> np.ndarray:
+):
     height, width = img.shape[:2]
     # for images we use additional shifts of (0.5, 0.5) as otherwise
     # we get an ugly black border for 90deg rotations
@@ -291,7 +224,6 @@
     return bboxes
 
 
-<<<<<<< HEAD
 @ensure_internal_format
 @use_keypoints_ndarray(return_array=True)
 @angles_2pi_range
@@ -306,22 +238,6 @@
 
     Returns:
         KeypointsArray: A batch of keypoints in `(x, y, angle, scale)` format.
-=======
-@angle_2pi_range
-def keypoint_rotate(
-    keypoint: KeypointInternalType, angle: float, rows: int, cols: int, **params: Any
-) -> KeypointInternalType:
-    """Rotate a keypoint by angle.
-
-    Args:
-        keypoint: A keypoint `(x, y, angle, scale)`.
-        angle: Rotation angle.
-        rows: Image height.
-        cols: Image width.
-
-    Returns:
-        A keypoint `(x, y, angle, scale)`.
->>>>>>> 0cb8de50
 
     """
     center = (cols - 1) * 0.5, (rows - 1) * 0.5
@@ -333,15 +249,8 @@
 
 @preserve_channel_dim
 def shift_scale_rotate(
-    img: np.ndarray,
-    angle: float,
-    scale: float,
-    dx: int,
-    dy: int,
-    interpolation: int = cv2.INTER_LINEAR,
-    border_mode: int = cv2.BORDER_REFLECT_101,
-    value: Optional[Tuple[int, ...]] = None,
-) -> np.ndarray:
+    img, angle, scale, dx, dy, interpolation=cv2.INTER_LINEAR, border_mode=cv2.BORDER_REFLECT_101, value=None
+):
     height, width = img.shape[:2]
     # for images we use additional shifts of (0.5, 0.5) as otherwise
     # we get an ugly black border for 90deg rotations
@@ -356,7 +265,6 @@
     return warp_affine_fn(img)
 
 
-<<<<<<< HEAD
 @ensure_internal_format
 @use_keypoints_ndarray(return_array=True)
 @angles_2pi_range
@@ -370,63 +278,12 @@
     matrix = cv2.getRotationMatrix2D(center, angle, scale)
     matrix[0, 2] += dx * cols
     matrix[1, 2] += dy * rows
-=======
-@angle_2pi_range
-def keypoint_shift_scale_rotate(
-    keypoint: KeypointInternalType, angle: float, scale: float, dx: int, dy: int, rows: int, cols: int, **params: Any
-) -> KeypointInternalType:
-    (
-        x,
-        y,
-        a,
-        s,
-    ) = keypoint[:4]
-    height, width = rows, cols
-    center = (cols - 1) * 0.5, (rows - 1) * 0.5
-    matrix = cv2.getRotationMatrix2D(center, angle, scale)
-    matrix[0, 2] += dx * width
-    matrix[1, 2] += dy * height
-
-    x, y = cv2.transform(np.array([[[x, y]]]), matrix).squeeze()
-    angle = a + math.radians(angle)
-    scale *= s
-
-    return x, y, angle, scale
->>>>>>> 0cb8de50
 
     keypoints[..., [0, 1]] = cv2.transform(np.expand_dims(keypoints[..., [0, 1]], axis=0), matrix).squeeze()
     keypoints[..., 2] += math.radians(angle)
     keypoints[..., 3] *= scale
 
-<<<<<<< HEAD
     return keypoints
-=======
-def bbox_shift_scale_rotate(
-    bbox: BoxInternalType,
-    angle: float,
-    scale: float,
-    dx: int,
-    dy: int,
-    rotate_method: str,
-    rows: int,
-    cols: int,
-    **kwargs: Any,
-) -> BoxInternalType:
-    """Rotates, shifts and scales a bounding box. Rotation is made by angle degrees,
-    scaling is made by scale factor and shifting is made by dx and dy.
-
-
-    Args:
-        bbox (tuple): A bounding box `(x_min, y_min, x_max, y_max)`.
-        angle (int): Angle of rotation in degrees.
-        scale (int): Scale factor.
-        dx (int): Shift along x-axis in pixel units.
-        dy (int): Shift along y-axis in pixel units.
-        rotate_method(str): Rotation method used. Should be one of: "largest_box", "ellipse".
-            Default: "largest_box".
-        rows (int): Image rows.
-        cols (int): Image cols.
->>>>>>> 0cb8de50
 
 
 @ensure_internal_format
@@ -483,7 +340,7 @@
     random_state: Optional[np.random.RandomState] = None,
     approximate: bool = False,
     same_dxdy: bool = False,
-) -> np.ndarray:
+):
     """Elastic deformation of images as described in [Simard2003]_ (with modifications).
     Based on https://gist.github.com/ernestum/601cdf56d2b424757de5
 
@@ -556,7 +413,7 @@
 
 
 @preserve_channel_dim
-def resize(img: np.ndarray, height: int, width: int, interpolation: int = cv2.INTER_LINEAR) -> np.ndarray:
+def resize(img, height, width, interpolation=cv2.INTER_LINEAR):
     img_height, img_width = img.shape[:2]
     if height == img_height and width == img_width:
         return img
@@ -590,14 +447,22 @@
     return keypoints * scales
 
 
-def _func_max_size(img: np.ndarray, max_size: int, interpolation: int, func: Callable[..., Any]) -> np.ndarray:
+def py3round(number):
+    """Unified rounding in all python versions."""
+    if abs(round(number) - number) == 0.5:
+        return int(2.0 * round(number / 2.0))
+
+    return int(round(number))
+
+
+def _func_max_size(img, max_size, interpolation, func):
     height, width = img.shape[:2]
 
     scale = max_size / float(func(width, height))
 
     if scale != 1.0:
-        new_height, new_width = tuple(round(dim * scale) for dim in (height, width))
-        return resize(img, height=new_height, width=new_width, interpolation=interpolation)
+        new_height, new_width = tuple(py3round(dim * scale) for dim in (height, width))
+        img = resize(img, height=new_height, width=new_width, interpolation=interpolation)
     return img
 
 
@@ -617,12 +482,12 @@
     matrix: np.ndarray,
     max_width: int,
     max_height: int,
-    border_val: Union[float, List[float], np.ndarray],
+    border_val: Union[int, float, List[int], List[float], np.ndarray],
     border_mode: int,
     keep_size: bool,
     interpolation: int,
-) -> np.ndarray:
-    height, width = img.shape[:2]
+):
+    h, w = img.shape[:2]
     perspective_func = _maybe_process_in_chunks(
         cv2.warpPerspective,
         M=matrix,
@@ -634,7 +499,7 @@
     warped = perspective_func(img)
 
     if keep_size:
-        return resize(warped, height, width, interpolation=interpolation)
+        return resize(warped, h, w, interpolation=interpolation)
 
     return warped
 
@@ -664,7 +529,6 @@
         axis=1,
     )
 
-<<<<<<< HEAD
     points = perspective_keypoints(
         points.reshape((-1, 4)),  # type: ignore[attr-defined]
         height=height,
@@ -684,28 +548,12 @@
     )
 
     return normalize_bboxes_np(bboxes, height if keep_size else max_height, width if keep_size else max_width)
-=======
-    x1, y1, x2, y2 = float("inf"), float("inf"), 0, 0
-    for pt in points:
-        point = perspective_keypoint((*pt.tolist(), 0, 0), height, width, matrix, max_width, max_height, keep_size)
-        x, y = point[:2]
-        x1 = min(x1, x)
-        x2 = max(x2, x)
-        y1 = min(y1, y)
-        y2 = max(y2, y)
-
-    return cast(
-        BoxInternalType,
-        normalize_bbox((x1, y1, x2, y2), height if keep_size else max_height, width if keep_size else max_width),
-    )
->>>>>>> 0cb8de50
-
-
-def rotation2d_matrix_to_euler_angles(matrix: np.ndarray, y_up: bool = False) -> float:
+
+
+def rotation2DMatrixToEulerAngles(matrix: np.ndarray, y_up: bool = False) -> float:
     """Args:
     matrix (np.ndarray): Rotation matrix
     y_up (bool): is Y axis looks up or down
-
     """
     if y_up:
         return np.arctan2(matrix[1, 0], matrix[0, 0])
@@ -726,17 +574,10 @@
     if not len(keypoints):
         return keypoints
 
-<<<<<<< HEAD
     keypoints[..., [0, 1]] = cv2.perspectiveTransform(
         keypoints[..., [0, 1]].reshape(-1, 2)[np.newaxis, ...], matrix
     ).reshape(keypoints[..., [0, 1]].shape)
     keypoints[..., 2] += rotation2DMatrixToEulerAngles(matrix[:2, :2], y_up=True)
-=======
-    keypoint_vector = np.array([x, y], dtype=np.float32).reshape([1, 1, 2])
-
-    x, y = cv2.perspectiveTransform(keypoint_vector, matrix)[0, 0]
-    angle += rotation2d_matrix_to_euler_angles(matrix[:2, :2], y_up=True)
->>>>>>> 0cb8de50
 
     scale_x = np.sign(matrix[0, 0]) * np.sqrt(matrix[0, 0] ** 2 + matrix[0, 1] ** 2)
     scale_y = np.sign(matrix[1, 1]) * np.sqrt(matrix[1, 0] ** 2 + matrix[1, 1] ** 2)
@@ -760,7 +601,7 @@
     image: np.ndarray,
     matrix: skimage.transform.ProjectiveTransform,
     interpolation: int,
-    cval: Union[float, Sequence[float]],
+    cval: Union[int, float, Sequence[int], Sequence[float]],
     mode: int,
     output_shape: Sequence[int],
 ) -> np.ndarray:
@@ -771,7 +612,8 @@
     warp_fn = _maybe_process_in_chunks(
         cv2.warpAffine, M=matrix.params[:2], dsize=dsize, flags=interpolation, borderMode=mode, borderValue=cval
     )
-    return warp_fn(image)
+    tmp = warp_fn(image)
+    return tmp
 
 
 @ensure_internal_format
@@ -780,28 +622,15 @@
 def keypoints_affine(
     keypoints: KeypointsArray,
     matrix: skimage.transform.ProjectiveTransform,
-<<<<<<< HEAD
     scale: dict,
 ) -> KeypointsArray:
-=======
-    scale: Dict[str, Any],
-) -> KeypointInternalType:
->>>>>>> 0cb8de50
     if _is_identity_matrix(matrix):
         return keypoints
 
-<<<<<<< HEAD
     keypoints[..., [0, 1]] = cv2.transform(np.expand_dims(keypoints[..., [0, 1]], axis=0), matrix.params[:2]).squeeze()
     keypoints[..., 2] += rotation2DMatrixToEulerAngles(matrix.params[:2])
     keypoints[..., 3] *= np.max([scale["x"], scale["y"]])
     return keypoints
-=======
-    x, y, a, s = keypoint[:4]
-    x, y = cv2.transform(np.array([[[x, y]]]), matrix.params[:2]).squeeze()
-    a += rotation2d_matrix_to_euler_angles(matrix.params[:2])
-    s *= np.max([scale["x"], scale["y"]])
-    return x, y, a, s
->>>>>>> 0cb8de50
 
 
 @ensure_internal_format
@@ -841,7 +670,6 @@
     else:
         raise ValueError(f"Method {rotate_method} is not a valid rotation method.")
 
-<<<<<<< HEAD
     points = skimage.transform.matrix_transform(points.reshape(-1, 2), matrix.params).reshape(points.shape)
 
     bboxes = np.concatenate(
@@ -853,9 +681,6 @@
     )
 
     return normalize_bboxes_np(bboxes, output_shape[0], output_shape[1])
-=======
-    return cast(BoxInternalType, normalize_bbox((x_min, y_min, x_max, y_max), output_shape[0], output_shape[1]))
->>>>>>> 0cb8de50
 
 
 @preserve_channel_dim
@@ -863,14 +688,14 @@
     img: np.ndarray,
     matrix: np.ndarray,
     interpolation: int,
-    value: Optional[ColorType] = None,
+    value: FillValueType = None,
     border_mode: int = cv2.BORDER_REFLECT_101,
 ) -> np.ndarray:
-    height, width = img.shape[:2]
+    h, w = img.shape[:2]
     warp_fn = _maybe_process_in_chunks(
         cv2.warpAffine,
         M=matrix,
-        dsize=(width, height),
+        dsize=(w, h),
         flags=interpolation,
         borderMode=border_mode,
         borderValue=value,
@@ -910,11 +735,7 @@
         axis=-1,
     )
 
-<<<<<<< HEAD
     return normalize_bboxes_np(bboxes, rows=rows, cols=cols)
-=======
-    return cast(KeypointInternalType, normalize_bbox((x1, y1, x2, y2), rows, cols))
->>>>>>> 0cb8de50
 
 
 @ensure_internal_format
@@ -980,7 +801,6 @@
             If `inverted` is ``True``, the distance ``d`` is replaced
             by ``d/(d+1)``. The height and width of the array match the
             height and width in ``KeypointsOnImage.shape``.
-
     """
     distance_maps = np.zeros((height, width, len(keypoints)), dtype=np.float32)
 
@@ -997,65 +817,76 @@
     return distance_maps
 
 
-def validate_if_not_found_coords(
-    if_not_found_coords: Optional[Union[Sequence[int], Dict[str, Any]]],
-) -> Tuple[bool, int, int]:
-    """Validate and process `if_not_found_coords` parameter."""
-    if if_not_found_coords is None:
-        return True, -1, -1
-    if isinstance(if_not_found_coords, (tuple, list)):
-        if len(if_not_found_coords) != TWO:
-            msg = "Expected tuple/list 'if_not_found_coords' to contain exactly two entries."
-            raise ValueError(msg)
-        return False, if_not_found_coords[0], if_not_found_coords[1]
-    if isinstance(if_not_found_coords, dict):
-        return False, if_not_found_coords["x"], if_not_found_coords["y"]
-
-    msg = "Expected if_not_found_coords to be None, tuple, list, or dict."
-    raise ValueError(msg)
-
-
-def find_keypoint(
-    position: Tuple[int, int], distance_map: np.ndarray, threshold: Optional[float], inverted: bool
-) -> Optional[Tuple[float, float]]:
-    """Determine if a valid keypoint can be found at the given position."""
-    y, x = position
-    value = distance_map[y, x]
-    if not inverted and threshold is not None and value >= threshold:
-        return None
-    if inverted and threshold is not None and value < threshold:
-        return None
-    return float(x), float(y)
-
-
 def from_distance_maps(
     distance_maps: np.ndarray,
     inverted: bool,
-    if_not_found_coords: Optional[Union[Sequence[int], Dict[str, Any]]],
+    if_not_found_coords: Optional[Union[Sequence[int], dict]],
     threshold: Optional[float] = None,
-<<<<<<< HEAD
 ) -> np.ndarray:
     """Convert outputs of ``to_distance_maps()`` to ``KeypointsOnImage``.
-=======
-) -> List[Tuple[float, float]]:
-    """Convert outputs of `to_distance_maps` to `KeypointsOnImage`.
->>>>>>> 0cb8de50
     This is the inverse of `to_distance_maps`.
-    """
-    if distance_maps.ndim != THREE:
-        msg = f"Expected three-dimensional input, got {distance_maps.ndim} dimensions and shape {distance_maps.shape}."
-        raise ValueError(msg)
+
+    Args:
+        distance_maps (np.ndarray): The distance maps. ``N`` is the number of keypoints.
+        inverted (bool): Whether the given distance maps were generated in inverted mode
+            (i.e. :func:`KeypointsOnImage.to_distance_maps` was called with ``inverted=True``) or in non-inverted mode.
+        if_not_found_coords (tuple, list, dict or None, optional):
+            Coordinates to use for keypoints that cannot be found in `distance_maps`.
+
+            * If this is a ``list``/``tuple``, it must contain two ``int`` values.
+            * If it is a ``dict``, it must contain the keys ``x`` and ``y`` with each containing one ``int`` value.
+            * If this is ``None``, then the keypoint will not be added.
+        threshold (float): The search for keypoints works by searching for the
+            argmin (non-inverted) or argmax (inverted) in each channel. This
+            parameters contains the maximum (non-inverted) or minimum (inverted) value to accept in order to view a hit
+            as a keypoint. Use ``None`` to use no min/max.
+        nb_channels (None, int): Number of channels of the image on which the keypoints are placed.
+            Some keypoint augmenters require that information. If set to ``None``, the keypoint's shape will be set
+            to ``(height, width)``, otherwise ``(height, width, nb_channels)``.
+    """
+    if distance_maps.ndim != 3:
+        raise ValueError(
+            f"Expected three-dimensional input, "
+            f"got {distance_maps.ndim} dimensions and shape {distance_maps.shape}."
+        )
     height, width, nb_keypoints = distance_maps.shape
 
-    drop_if_not_found, if_not_found_x, if_not_found_y = validate_if_not_found_coords(if_not_found_coords)
+    drop_if_not_found = False
+    if if_not_found_coords is None:
+        drop_if_not_found = True
+        if_not_found_x = -1
+        if_not_found_y = -1
+    elif isinstance(if_not_found_coords, (tuple, list)):
+        if len(if_not_found_coords) != 2:
+            raise ValueError(
+                f"Expected tuple/list 'if_not_found_coords' to contain exactly two entries, "
+                f"got {len(if_not_found_coords)}."
+            )
+        if_not_found_x = if_not_found_coords[0]
+        if_not_found_y = if_not_found_coords[1]
+    elif isinstance(if_not_found_coords, dict):
+        if_not_found_x = if_not_found_coords["x"]
+        if_not_found_y = if_not_found_coords["y"]
+    else:
+        raise ValueError(
+            f"Expected if_not_found_coords to be None or tuple or list or dict, got {type(if_not_found_coords)}."
+        )
 
     keypoints = []
     for i in range(nb_keypoints):
-        hitidx_flat = np.argmax(distance_maps[..., i]) if inverted else np.argmin(distance_maps[..., i])
+        if inverted:
+            hitidx_flat = np.argmax(distance_maps[..., i])
+        else:
+            hitidx_flat = np.argmin(distance_maps[..., i])
         hitidx_ndim = np.unravel_index(hitidx_flat, (height, width))
-        keypoint = find_keypoint(hitidx_ndim, distance_maps[:, :, i], threshold, inverted)
-        if keypoint:
-            keypoints.append(keypoint)
+        if not inverted and threshold is not None:
+            found = distance_maps[hitidx_ndim[0], hitidx_ndim[1], i] < threshold
+        elif inverted and threshold is not None:
+            found = distance_maps[hitidx_ndim[0], hitidx_ndim[1], i] >= threshold
+        else:
+            found = True
+        if found:
+            keypoints.append((float(hitidx_ndim[1]), float(hitidx_ndim[0])))
         elif not drop_if_not_found:
             keypoints.append((if_not_found_x, if_not_found_y))
 
@@ -1099,12 +930,9 @@
             bboxes[..., [0, 3]],
         ],
         axis=1,
-    ).reshape(
-        (-1, 2)
-    )  # points.shape == (N * 4) * 2
+    ).reshape((-1, 2))  # points.shape == (N * 4) * 2
     dist_maps = to_distance_maps(points, h, w, True)
     dist_maps = piecewise_affine(dist_maps, matrix, 0, "constant", 0)
-<<<<<<< HEAD
     points = from_distance_maps(dist_maps, True, {"x": -1, "y": -1}, keypoints_threshold)
 
     points = np.reshape(points, (-1, 4, 2))  # N * 4 * 2
@@ -1117,16 +945,6 @@
         axis=-1,
     )
     return normalize_bboxes_np(bboxes, h, w)
-=======
-    keypoints = from_distance_maps(dist_maps, True, {"x": -1, "y": -1}, keypoints_threshold)
-    keypoints = [i for i in keypoints if 0 <= i[0] < w and 0 <= i[1] < h]
-    keypoints_arr = np.array(keypoints)
-    x1 = keypoints_arr[:, 0].min()
-    y1 = keypoints_arr[:, 1].min()
-    x2 = keypoints_arr[:, 0].max()
-    y2 = keypoints_arr[:, 1].max()
-    return cast(BoxInternalType, normalize_bbox((x1, y1, x2, y2), h, w))
->>>>>>> 0cb8de50
 
 
 def vflip(img: np.ndarray) -> np.ndarray:
@@ -1151,7 +969,7 @@
 
 
 def transpose(img: np.ndarray) -> np.ndarray:
-    return img.transpose(1, 0, 2) if len(img.shape) > TWO else img.transpose(1, 0)
+    return img.transpose(1, 0, 2) if len(img.shape) > 2 else img.transpose(1, 0)
 
 
 def rot90(img: np.ndarray, factor: int) -> np.ndarray:
@@ -1159,16 +977,11 @@
     return np.ascontiguousarray(img)
 
 
-<<<<<<< HEAD
 @ensure_internal_format
 @use_bboxes_ndarray(return_array=True)
 def bboxes_vflip(bboxes: BoxesArray, **kwargs) -> BoxesArray:
     """Flip a batch of bounding boxes vertically around the x-axis.
-=======
-def bbox_vflip(bbox: BoxInternalType, rows: int, cols: int) -> BoxInternalType:
-    """Flip a bounding box vertically around the x-axis.
-
->>>>>>> 0cb8de50
+
     Args:
         bboxes (BoxesArray): A batch of bounding boxes in `albumentations` format.
         **kwargs:
@@ -1181,16 +994,12 @@
     bboxes[:, 1::2] = 1 - bboxes[:, -1::-2]
     return bboxes
 
-<<<<<<< HEAD
-=======
-def bbox_hflip(bbox: BoxInternalType, rows: int, cols: int) -> BoxInternalType:
-    """Flip a bounding box horizontally around the y-axis.
->>>>>>> 0cb8de50
 
 @ensure_internal_format
 @use_bboxes_ndarray(return_array=True)
 def bboxes_hflip(bboxes: BoxesArray, **kwargs) -> BoxesArray:
     """Flip a batch of bounding boxes horizontally around the y-axis.
+
     Args:
         bboxes (BoxesArray): A batch of bounding boxes in `albumentations` format.
         **kwargs:
@@ -1228,22 +1037,14 @@
         bboxes = bboxes_hflip(bboxes, **kwargs)
         return bboxes_vflip(bboxes, **kwargs)
     else:
-<<<<<<< HEAD
         raise ValueError(f"Invalid d value {d}. Valid values are -1, 0 and 1.")
 
-=======
-        raise ValueError(f"Invalid d value {d}. Valid values are -1, 0 and 1")
-    return bbox
-
-
-def bbox_transpose(bbox: KeypointInternalType, axis: int, rows: int, cols: int) -> KeypointInternalType:
-    """Transposes a bounding box along given axis.
->>>>>>> 0cb8de50
 
 @ensure_internal_format
 @use_bboxes_ndarray(return_array=True)
 def bboxes_transpose(bboxes: BoxesArray, axis: int, **kwargs) -> BoxesArray:
     """Transpose bounding bboxes along a given axis in batch.
+
     Args:
         bboxes (BoxesArray): A batch of bounding boxes with `albumentations` format.
         axis (int): 0 as the main axis, 1 as the secondary axis.
@@ -1256,13 +1057,8 @@
     if not len(bboxes):
         return bboxes
     if axis not in {0, 1}:
-<<<<<<< HEAD
         raise ValueError(f"Invalid axis value {axis}. Axis must be either 0 or 1")
 
-=======
-        msg = "Axis must be either 0 or 1."
-        raise ValueError(msg)
->>>>>>> 0cb8de50
     if axis == 0:
         bboxes = bboxes[:, [1, 0, 3, 2]]
     else:
@@ -1360,17 +1156,11 @@
     if not len(keypoints):
         return keypoints
 
-<<<<<<< HEAD
     mask = keypoints[..., 2] <= np.pi
     keypoints[..., 2][mask] = np.pi - keypoints[..., 2][mask]
     keypoints[..., 2][~mask] = 3 * np.pi - keypoints[..., 2][~mask]
     keypoints[..., [0, 1]] = keypoints[..., [1, 0]]
     return keypoints
-=======
-    angle = np.pi - angle if angle <= np.pi else 3 * np.pi - angle
-
-    return y, x, angle, scale
->>>>>>> 0cb8de50
 
 
 @preserve_channel_dim
@@ -1458,7 +1248,14 @@
     camera_matrix = np.array([[fx, 0, cx], [0, fy, cy], [0, 0, 1]], dtype=np.float32)
 
     distortion = np.array([k, k, 0, 0, 0], dtype=np.float32)
-    map1, map2 = cv2.initUndistortRectifyMap(camera_matrix, distortion, None, None, (width, height), cv2.CV_32FC1)
+    map1, map2 = cv2.initUndistortRectifyMap(
+        camera_matrix,
+        distortion,
+        None,
+        None,
+        (width, height),
+        cv2.CV_32FC1,  # type: ignore[attr-defined]
+    )
     return cv2.remap(img, map1, map2, interpolation=interpolation, borderMode=border_mode, borderValue=value)
 
 
@@ -1466,8 +1263,8 @@
 def grid_distortion(
     img: np.ndarray,
     num_steps: int = 10,
-    xsteps: Tuple[()] = (),
-    ysteps: Tuple[()] = (),
+    xsteps: Tuple = (),
+    ysteps: Tuple = (),
     interpolation: int = cv2.INTER_LINEAR,
     border_mode: int = cv2.BORDER_REFLECT_101,
     value: Optional[ImageColorType] = None,
