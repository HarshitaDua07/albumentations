--- conflicted
+++ resolved
@@ -1,25 +1,18 @@
 from functools import wraps
-from pathlib import Path
-from typing import Any, Callable, Union
+from typing import Callable, Union
 
 import cv2
 import numpy as np
 from typing_extensions import Concatenate, ParamSpec
 
 from albumentations.core.keypoints_utils import angle_to_2pi_range
-<<<<<<< HEAD
 from albumentations.core.transforms_interface import (
     KeypointsArray,
-    KeypointsInternalType,
 )
-=======
-from albumentations.core.types import KeypointInternalType
->>>>>>> 0cb8de50
 
 __all__ = [
     "read_bgr_image",
     "read_rgb_image",
-    "read_grayscale",
     "MAX_VALUES_BY_DTYPE",
     "NPDTYPE_TO_OPENCV_DTYPE",
     "clipped",
@@ -44,42 +37,29 @@
     np.dtype("uint16"): 65535,
     np.dtype("uint32"): 4294967295,
     np.dtype("float32"): 1.0,
-    np.uint8: 255,
-    np.uint16: 65535,
-    np.uint32: 4294967295,
-    np.float32: 1.0,
 }
 
 NPDTYPE_TO_OPENCV_DTYPE = {
-    np.uint8: cv2.CV_8U,
-    np.uint16: cv2.CV_16U,
-    np.int32: cv2.CV_32S,
-    np.float32: cv2.CV_32F,
-    np.float64: cv2.CV_64F,
-    np.dtype("uint8"): cv2.CV_8U,
-    np.dtype("uint16"): cv2.CV_16U,
-    np.dtype("int32"): cv2.CV_32S,
-    np.dtype("float32"): cv2.CV_32F,
-    np.dtype("float64"): cv2.CV_64F,
+    np.uint8: cv2.CV_8U,  # type: ignore[attr-defined]
+    np.uint16: cv2.CV_16U,  # type: ignore[attr-defined]
+    np.int32: cv2.CV_32S,  # type: ignore[attr-defined]
+    np.float32: cv2.CV_32F,  # type: ignore[attr-defined]
+    np.float64: cv2.CV_64F,  # type: ignore[attr-defined]
+    np.dtype("uint8"): cv2.CV_8U,  # type: ignore[attr-defined]
+    np.dtype("uint16"): cv2.CV_16U,  # type: ignore[attr-defined]
+    np.dtype("int32"): cv2.CV_32S,  # type: ignore[attr-defined]
+    np.dtype("float32"): cv2.CV_32F,  # type: ignore[attr-defined]
+    np.dtype("float64"): cv2.CV_64F,  # type: ignore[attr-defined]
 }
 
-TWO = 2
-THREE = 3
-RGB_NUM_CHANNELS = 3
-FOUR = 4
-
-
-def read_bgr_image(path: Union[str, Path]) -> np.ndarray:
-    return cv2.imread(str(path), cv2.IMREAD_COLOR)
-
-
-def read_rgb_image(path: Union[str, Path]) -> np.ndarray:
-    image = read_bgr_image(path)
+
+def read_bgr_image(path):
+    return cv2.imread(path, cv2.IMREAD_COLOR)
+
+
+def read_rgb_image(path):
+    image = cv2.imread(path, cv2.IMREAD_COLOR)
     return cv2.cvtColor(image, cv2.COLOR_BGR2RGB)
-
-
-def read_grayscale(path: Union[str, Path]) -> np.ndarray:
-    return cv2.imread(str(path), cv2.IMREAD_GRAYSCALE)
 
 
 def clipped(func: Callable[Concatenate[np.ndarray, P], np.ndarray]) -> Callable[Concatenate[np.ndarray, P], np.ndarray]:
@@ -106,18 +86,11 @@
     return NPDTYPE_TO_OPENCV_DTYPE[value]
 
 
-<<<<<<< HEAD
 def angles_2pi_range(
     func: Callable[Concatenate[KeypointsArray, P], KeypointsArray],
 ) -> Callable[Concatenate[KeypointsArray, P], KeypointsArray]:
-=======
-def angle_2pi_range(
-    func: Callable[Concatenate[KeypointInternalType, P], KeypointInternalType],
-) -> Callable[Concatenate[KeypointInternalType, P], KeypointInternalType]:
->>>>>>> 0cb8de50
     @wraps(func)
     def wrapped_function(keypoints: KeypointsArray, *args: P.args, **kwargs: P.kwargs) -> KeypointsArray:
-
         keypoints = func(keypoints, *args, **kwargs)
         keypoints[..., 2] = angle_to_2pi_range(keypoints[..., 2])
         return keypoints
@@ -134,7 +107,8 @@
     def wrapped_function(img: np.ndarray, *args: P.args, **kwargs: P.kwargs) -> np.ndarray:
         shape = img.shape
         result = func(img, *args, **kwargs)
-        return result.reshape(shape)
+        result = result.reshape(shape)
+        return result
 
     return wrapped_function
 
@@ -148,7 +122,7 @@
     def wrapped_function(img: np.ndarray, *args: P.args, **kwargs: P.kwargs) -> np.ndarray:
         shape = img.shape
         result = func(img, *args, **kwargs)
-        if len(shape) == THREE and shape[-1] == 1 and len(result.shape) == TWO:
+        if len(shape) == 3 and shape[-1] == 1 and len(result.shape) == 2:
             result = np.expand_dims(result, axis=-1)
         return result
 
@@ -163,25 +137,26 @@
     @wraps(func)
     def wrapped_function(img: np.ndarray, *args: P.args, **kwargs: P.kwargs) -> np.ndarray:
         img = np.require(img, requirements=["C_CONTIGUOUS"])
-        return func(img, *args, **kwargs)
+        result = func(img, *args, **kwargs)
+        return result
 
     return wrapped_function
 
 
 def is_rgb_image(image: np.ndarray) -> bool:
-    return len(image.shape) == THREE and image.shape[-1] == RGB_NUM_CHANNELS
+    return len(image.shape) == 3 and image.shape[-1] == 3
 
 
 def is_grayscale_image(image: np.ndarray) -> bool:
-    return (len(image.shape) == TWO) or (len(image.shape) == THREE and image.shape[-1] == 1)
+    return (len(image.shape) == 2) or (len(image.shape) == 3 and image.shape[-1] == 1)
 
 
 def is_multispectral_image(image: np.ndarray) -> bool:
-    return len(image.shape) == THREE and image.shape[-1] not in [1, 3]
+    return len(image.shape) == 3 and image.shape[-1] not in [1, 3]
 
 
 def get_num_channels(image: np.ndarray) -> int:
-    return image.shape[2] if len(image.shape) == THREE else 1
+    return image.shape[2] if len(image.shape) == 3 else 1
 
 
 def non_rgb_warning(image: np.ndarray) -> None:
@@ -196,7 +171,7 @@
 
 
 def _maybe_process_in_chunks(
-    process_fn: Callable[Concatenate[np.ndarray, P], np.ndarray], **kwargs: Any
+    process_fn: Callable[Concatenate[np.ndarray, P], np.ndarray], **kwargs
 ) -> Callable[[np.ndarray], np.ndarray]:
     """Wrap OpenCV function to enable processing images with more than 4 channels.
 
@@ -215,10 +190,10 @@
     @wraps(process_fn)
     def __process_fn(img: np.ndarray) -> np.ndarray:
         num_channels = get_num_channels(img)
-        if num_channels > FOUR:
+        if num_channels > 4:
             chunks = []
             for index in range(0, num_channels, 4):
-                if num_channels - index == TWO:
+                if num_channels - index == 2:
                     # Many OpenCV functions cannot work with 2-channel images
                     for i in range(2):
                         chunk = img[:, :, index + i : index + i + 1]
@@ -229,8 +204,9 @@
                     chunk = img[:, :, index : index + 4]
                     chunk = process_fn(chunk, **kwargs)
                     chunks.append(chunk)
-            return np.dstack(chunks)
-
-        return process_fn(img, **kwargs)
+            img = np.dstack(chunks)
+        else:
+            img = process_fn(img, **kwargs)
+        return img
 
     return __process_fn