from functools import wraps
from typing import Callable, Union

import cv2
import numpy as np
from typing_extensions import Concatenate, ParamSpec

from albumentations.core.keypoints_utils import angle_to_2pi_range
from albumentations.core.transforms_interface import (
    KeypointsArray,
    KeypointsInternalType,
)

__all__ = [
    "read_bgr_image",
    "read_rgb_image",
    "MAX_VALUES_BY_DTYPE",
    "NPDTYPE_TO_OPENCV_DTYPE",
    "clipped",
    "get_opencv_dtype_from_numpy",
    "angles_2pi_range",
    "clip",
    "preserve_shape",
    "preserve_channel_dim",
    "ensure_contiguous",
    "is_rgb_image",
    "is_grayscale_image",
    "is_multispectral_image",
    "get_num_channels",
    "non_rgb_warning",
    "_maybe_process_in_chunks",
]

P = ParamSpec("P")

MAX_VALUES_BY_DTYPE = {
    np.dtype("uint8"): 255,
    np.dtype("uint16"): 65535,
    np.dtype("uint32"): 4294967295,
    np.dtype("float32"): 1.0,
}

NPDTYPE_TO_OPENCV_DTYPE = {
    np.uint8: cv2.CV_8U,
    np.uint16: cv2.CV_16U,
    np.int32: cv2.CV_32S,
    np.float32: cv2.CV_32F,
    np.float64: cv2.CV_64F,
    np.dtype("uint8"): cv2.CV_8U,
    np.dtype("uint16"): cv2.CV_16U,
    np.dtype("int32"): cv2.CV_32S,
    np.dtype("float32"): cv2.CV_32F,
    np.dtype("float64"): cv2.CV_64F,
}


def read_bgr_image(path):
    return cv2.imread(path, cv2.IMREAD_COLOR)


def read_rgb_image(path):
    image = cv2.imread(path, cv2.IMREAD_COLOR)
    return cv2.cvtColor(image, cv2.COLOR_BGR2RGB)


def clipped(func: Callable[Concatenate[np.ndarray, P], np.ndarray]) -> Callable[Concatenate[np.ndarray, P], np.ndarray]:
    @wraps(func)
    def wrapped_function(img: np.ndarray, *args: P.args, **kwargs: P.kwargs) -> np.ndarray:
        dtype = img.dtype
        maxval = MAX_VALUES_BY_DTYPE.get(dtype, 1.0)
        return clip(func(img, *args, **kwargs), dtype, maxval)

    return wrapped_function


def clip(img: np.ndarray, dtype: np.dtype, maxval: float) -> np.ndarray:
    return np.clip(img, 0, maxval).astype(dtype)


def get_opencv_dtype_from_numpy(value: Union[np.ndarray, int, np.dtype, object]) -> int:
    """
    Return a corresponding OpenCV dtype for a numpy's dtype
    :param value: Input dtype of numpy array
    :return: Corresponding dtype for OpenCV
    """
    if isinstance(value, np.ndarray):
        value = value.dtype
    return NPDTYPE_TO_OPENCV_DTYPE[value]


def angles_2pi_range(
    func: Callable[Concatenate[KeypointsArray, P], KeypointsArray],
) -> Callable[Concatenate[KeypointsArray, P], KeypointsArray]:
    @wraps(func)
    def wrapped_function(keypoints: KeypointsArray, *args: P.args, **kwargs: P.kwargs) -> KeypointsArray:

        keypoints = func(keypoints, *args, **kwargs)
        keypoints[..., 2] = angle_to_2pi_range(keypoints[..., 2])
        return keypoints
<<<<<<< HEAD

    return wrapped_function


def angles_2pi_range(
    func: Callable[Concatenate[np.ndarray, P], np.ndarray],
) -> Callable[Concatenate[np.ndarray, P], np.ndarray]:
    @wraps(func)
    def wrapped_function(keypoints: np.ndarray, *args: P.args, **kwargs: P.kwargs) -> np.ndarray:

        keypoints = func(keypoints, *args, **kwargs)
        keypoints[..., 2] = angle_to_2pi_range(keypoints[..., 2])
        return keypoints
=======
>>>>>>> c285c23f

    return wrapped_function


def preserve_shape(
    func: Callable[Concatenate[np.ndarray, P], np.ndarray]
) -> Callable[Concatenate[np.ndarray, P], np.ndarray]:
    """Preserve shape of the image"""

    @wraps(func)
    def wrapped_function(img: np.ndarray, *args: P.args, **kwargs: P.kwargs) -> np.ndarray:
        shape = img.shape
        result = func(img, *args, **kwargs)
        result = result.reshape(shape)
        return result

    return wrapped_function


def preserve_channel_dim(
    func: Callable[Concatenate[np.ndarray, P], np.ndarray]
) -> Callable[Concatenate[np.ndarray, P], np.ndarray]:
    """Preserve dummy channel dim."""

    @wraps(func)
    def wrapped_function(img: np.ndarray, *args: P.args, **kwargs: P.kwargs) -> np.ndarray:
        shape = img.shape
        result = func(img, *args, **kwargs)
        if len(shape) == 3 and shape[-1] == 1 and len(result.shape) == 2:
            result = np.expand_dims(result, axis=-1)
        return result

    return wrapped_function


def ensure_contiguous(
    func: Callable[Concatenate[np.ndarray, P], np.ndarray]
) -> Callable[Concatenate[np.ndarray, P], np.ndarray]:
    """Ensure that input img is contiguous."""

    @wraps(func)
    def wrapped_function(img: np.ndarray, *args: P.args, **kwargs: P.kwargs) -> np.ndarray:
        img = np.require(img, requirements=["C_CONTIGUOUS"])
        result = func(img, *args, **kwargs)
        return result

    return wrapped_function


def is_rgb_image(image: np.ndarray) -> bool:
    return len(image.shape) == 3 and image.shape[-1] == 3


def is_grayscale_image(image: np.ndarray) -> bool:
    return (len(image.shape) == 2) or (len(image.shape) == 3 and image.shape[-1] == 1)


def is_multispectral_image(image: np.ndarray) -> bool:
    return len(image.shape) == 3 and image.shape[-1] not in [1, 3]


def get_num_channels(image: np.ndarray) -> int:
    return image.shape[2] if len(image.shape) == 3 else 1


def non_rgb_warning(image: np.ndarray) -> None:
    if not is_rgb_image(image):
        message = "This transformation expects 3-channel images"
        if is_grayscale_image(image):
            message += "\nYou can convert your grayscale image to RGB using cv2.cvtColor(image, cv2.COLOR_GRAY2RGB))"
        if is_multispectral_image(image):  # Any image with a number of channels other than 1 and 3
            message += "\nThis transformation cannot be applied to multi-spectral images"

        raise ValueError(message)


def _maybe_process_in_chunks(
    process_fn: Callable[Concatenate[np.ndarray, P], np.ndarray], **kwargs
) -> Callable[[np.ndarray], np.ndarray]:
    """
    Wrap OpenCV function to enable processing images with more than 4 channels.

    Limitations:
        This wrapper requires image to be the first argument and rest must be sent via named arguments.

    Args:
        process_fn: Transform function (e.g cv2.resize).
        kwargs: Additional parameters.

    Returns:
        numpy.ndarray: Transformed image.

    """

    @wraps(process_fn)
    def __process_fn(img: np.ndarray) -> np.ndarray:
        num_channels = get_num_channels(img)
        if num_channels > 4:
            chunks = []
            for index in range(0, num_channels, 4):
                if num_channels - index == 2:
                    # Many OpenCV functions cannot work with 2-channel images
                    for i in range(2):
                        chunk = img[:, :, index + i : index + i + 1]
                        chunk = process_fn(chunk, **kwargs)
                        chunk = np.expand_dims(chunk, -1)
                        chunks.append(chunk)
                else:
                    chunk = img[:, :, index : index + 4]
                    chunk = process_fn(chunk, **kwargs)
                    chunks.append(chunk)
            img = np.dstack(chunks)
        else:
            img = process_fn(img, **kwargs)
        return img

    return __process_fn<|MERGE_RESOLUTION|>--- conflicted
+++ resolved
@@ -97,22 +97,6 @@
         keypoints = func(keypoints, *args, **kwargs)
         keypoints[..., 2] = angle_to_2pi_range(keypoints[..., 2])
         return keypoints
-<<<<<<< HEAD
-
-    return wrapped_function
-
-
-def angles_2pi_range(
-    func: Callable[Concatenate[np.ndarray, P], np.ndarray],
-) -> Callable[Concatenate[np.ndarray, P], np.ndarray]:
-    @wraps(func)
-    def wrapped_function(keypoints: np.ndarray, *args: P.args, **kwargs: P.kwargs) -> np.ndarray:
-
-        keypoints = func(keypoints, *args, **kwargs)
-        keypoints[..., 2] = angle_to_2pi_range(keypoints[..., 2])
-        return keypoints
-=======
->>>>>>> c285c23f
 
     return wrapped_function
 
