<<<<<<< HEAD
from typing import Optional, Sequence, Tuple, Union
=======
from typing import Optional, Sequence, Tuple, cast
>>>>>>> 0cb8de50

import cv2
import numpy as np

from albumentations.augmentations.geometric import functional as FGeometric
from albumentations.augmentations.utils import (
    _maybe_process_in_chunks,
    preserve_channel_dim,
)
<<<<<<< HEAD

from ...core.bbox_utils import (
    denormalize_bboxes_np,
    normalize_bboxes_np,
    use_bboxes_ndarray,
)
from ...core.keypoints_utils import use_keypoints_ndarray
from ...core.transforms_interface import BBoxesInternalType, BoxesArray, KeypointsArray
from ...core.utils import ensure_internal_format
from ..geometric import functional as FGeometric
=======
from albumentations.core.bbox_utils import denormalize_bbox, normalize_bbox
from albumentations.core.types import BoxInternalType, KeypointInternalType
>>>>>>> 0cb8de50

__all__ = [
    "get_random_crop_coords",
    "random_crop",
    "crop_bboxes_by_coords",
    "bboxes_random_crop",
    "crop_keypoints_by_coords",
    "keypoints_random_crop",
    "get_center_crop_coords",
    "center_crop",
    "bboxes_center_crop",
    "keypoints_center_crop",
    "crop",
    "bboxes_crop",
    "clamping_crop",
    "crop_and_pad",
    "crop_and_pad_bboxes",
    "crop_and_pad_keypoints",
]


def get_random_crop_coords(
    height: int, width: int, crop_height: int, crop_width: int, h_start: float, w_start: float
) -> Tuple[int, int, int, int]:
    # h_start is [0, 1) and should map to [0, (height - crop_height)]  (note inclusive)
    # This is conceptually equivalent to mapping onto `range(0, (height - crop_height + 1))`
    # See: https://github.com/albumentations-team/albumentations/pull/1080
    y1 = int((height - crop_height + 1) * h_start)
    y2 = y1 + crop_height
    x1 = int((width - crop_width + 1) * w_start)
    x2 = x1 + crop_width
    return x1, y1, x2, y2


def random_crop(img: np.ndarray, crop_height: int, crop_width: int, h_start: float, w_start: float) -> np.ndarray:
    height, width = img.shape[:2]
    if height < crop_height or width < crop_width:
        raise ValueError(
            f"Requested crop size ({crop_height}, {crop_width}) is " f"larger than the image size ({height}, {width})"
        )
    x1, y1, x2, y2 = get_random_crop_coords(height, width, crop_height, crop_width, h_start, w_start)
    return img[y1:y2, x1:x2]


@use_bboxes_ndarray(return_array=True)
def crop_bboxes_by_coords(
    bboxes: BoxesArray,
    crop_coords: Union[Sequence[Tuple[int, int, int, int]], np.ndarray],
    crop_height: Union[Sequence[int], int, np.ndarray],
    crop_width: Union[Sequence[int], int, np.ndarray],
    rows: int,
    cols: int,
<<<<<<< HEAD
) -> BoxesArray:
    """Crop a batch of bounding boxes using the provided coordinates in pixels and the
    required height and width of the crop.

    Args:
        bboxes (BoxesArray): A batch of bounding boxes in `albumentations` format.
        crop_coords (list[tuple[int, int, int, int]]): A sequence of coordinates.
        crop_height (Sequence[int] | int):
        crop_width (Sequence[int] | int):
        rows (int): Image rows.
        cols (int): Image columns.

    Returns:
        BoxesArray: A batch of cropped bounding boxes with `albumentations` format.

    """
    if not len(bboxes):
        return bboxes
    np_bboxes = denormalize_bboxes_np(bboxes, rows, cols)
    crop_coords = np.tile(np.array(crop_coords)[:, :2], 2)
    cropped_bboxes = np_bboxes - crop_coords
    return normalize_bboxes_np(cropped_bboxes, crop_width, crop_height)


@ensure_internal_format
@use_bboxes_ndarray(return_array=True)
def bboxes_random_crop(
    bboxes: BoxesArray,
    crop_height: int,
    crop_width: int,
    h_start: float,
    w_start: float,
    rows: int,
    cols: int,
) -> BoxesArray:
    num_bboxes = len(bboxes)
    if not num_bboxes:
        return bboxes
=======
) -> BoxInternalType:
    """Crop a bounding box using the provided coordinates of bottom-left and top-right corners in pixels and the
    required height and width of the crop.

    Args:
        bbox: A cropped box `(x_min, y_min, x_max, y_max)`.
        crop_coords: Crop coordinates `(x1, y1, x2, y2)`.
        crop_height:
        crop_width:
        rows: Image rows.
        cols: Image cols.

    Returns:
        A cropped bounding box `(x_min, y_min, x_max, y_max)`.

    """
    normalized_bbox = denormalize_bbox(bbox, rows, cols)
    x_min, y_min, x_max, y_max = normalized_bbox[:4]
    x1, y1 = crop_coords[:2]
    cropped_bbox = x_min - x1, y_min - y1, x_max - x1, y_max - y1
    return cast(BoxInternalType, normalize_bbox(cropped_bbox, crop_height, crop_width))


def bbox_random_crop(
    bbox: BoxInternalType, crop_height: int, crop_width: int, h_start: float, w_start: float, rows: int, cols: int
) -> BoxInternalType:
>>>>>>> 0cb8de50
    crop_coords = get_random_crop_coords(rows, cols, crop_height, crop_width, h_start, w_start)
    return crop_bboxes_by_coords(bboxes, [crop_coords] * num_bboxes, crop_height, crop_width, rows, cols)


<<<<<<< HEAD
@use_keypoints_ndarray(return_array=True)
def crop_keypoints_by_coords(
    keypoints: KeypointsArray,
    crop_coords: np.ndarray,
) -> KeypointsArray:
    """Crop a batch of keypoints using the provided coordinates of bottom-left and top-right corners in pixels and the
=======
def crop_keypoint_by_coords(
    keypoint: KeypointInternalType, crop_coords: Tuple[int, int, int, int]
) -> KeypointInternalType:
    """Crop a keypoint using the provided coordinates of bottom-left and top-right corners in pixels and the
>>>>>>> 0cb8de50
    required height and width of the crop.

    Args:
        keypoints (KeypointsArray): A batch of keypoints in `(x, y, angle, scale)` format.
        crop_coords (np.ndarray): Crop box coords `(x1, x2, y1, y2)`.

    Returns:
        KeypointsArray, A batch of keypoints in `(x, y, angle, scale)` format.

    """
<<<<<<< HEAD
=======
    x, y, angle, scale = keypoint[:4]
    x1, y1 = crop_coords[:2]
    return x - x1, y - y1, angle, scale
>>>>>>> 0cb8de50

    if not len(keypoints):
        return keypoints
    keypoints[..., [0, 1]] -= crop_coords[:2]
    return keypoints


@ensure_internal_format
@use_keypoints_ndarray(return_array=True)
def keypoints_random_crop(
    keypoints: KeypointsArray,
    crop_height: int,
    crop_width: int,
    h_start: float,
    w_start: float,
    rows: int,
    cols: int,
<<<<<<< HEAD
) -> KeypointsArray:
    """
    Keypoints random crop.
=======
) -> KeypointInternalType:
    """Keypoint random crop.

>>>>>>> 0cb8de50
    Args:
        keypoints (KeypointsArray): A batch of keypoints in `x, y, angle, scale` format.
        crop_height (int): Crop height.
        crop_width (int): Crop width.
        h_start (float): Crop height start.
        w_start (float): Crop width start.
        rows (int): Image height.
        cols (int): Image width.

    Returns:
        KeypointsArray, A batch of keypoints in `x, y, angle, scale` format.

    """
    if not len(keypoints):
        return keypoints

    crop_coords = get_random_crop_coords(rows, cols, crop_height, crop_width, h_start, w_start)
    return crop_keypoints_by_coords(keypoints, np.array(crop_coords))


def get_center_crop_coords(height: int, width: int, crop_height: int, crop_width: int) -> Tuple[int, int, int, int]:
    y1 = (height - crop_height) // 2
    y2 = y1 + crop_height
    x1 = (width - crop_width) // 2
    x2 = x1 + crop_width
    return x1, y1, x2, y2


def center_crop(img: np.ndarray, crop_height: int, crop_width: int) -> np.ndarray:
    height, width = img.shape[:2]
    if height < crop_height or width < crop_width:
        raise ValueError(
            f"Requested crop size ({crop_height}, {crop_width}) is " f"larger than the image size ({height}, {width})"
        )
    x1, y1, x2, y2 = get_center_crop_coords(height, width, crop_height, crop_width)
    return img[y1:y2, x1:x2]


<<<<<<< HEAD
@use_bboxes_ndarray(return_array=True)
def bboxes_center_crop(bboxes: BoxesArray, crop_height: int, crop_width: int, rows: int, cols: int) -> BoxesArray:
    num_bboxes = len(bboxes)
    if not num_bboxes:
        return bboxes
=======
def bbox_center_crop(bbox: BoxInternalType, crop_height: int, crop_width: int, rows: int, cols: int) -> BoxInternalType:
>>>>>>> 0cb8de50
    crop_coords = get_center_crop_coords(rows, cols, crop_height, crop_width)
    return crop_bboxes_by_coords(bboxes, [crop_coords] * num_bboxes, crop_height, crop_width, rows, cols)


<<<<<<< HEAD
@ensure_internal_format
@use_keypoints_ndarray(return_array=True)
def keypoints_center_crop(
    keypoints: KeypointsArray,
    crop_height: int,
    crop_width: int,
    rows: int,
    cols: int,
) -> KeypointsArray:
    """Keypoints center crop.

    Args:
        keypoints (KeypointsArray): A batch of keypoints in `x, y, angle, scale` format.
        crop_height (int): Crop height.
        crop_width (int): Crop width.
        rows (int): Image height.
        cols (int): Image width.

    Returns:
        KeypointsArray, A batch of keypoints in `x, y, angle, scale` format.
=======
def keypoint_center_crop(
    keypoint: KeypointInternalType, crop_height: int, crop_width: int, rows: int, cols: int
) -> KeypointInternalType:
    """Keypoint center crop.

    Args:
        keypoint: A keypoint `(x, y, angle, scale)`.
        crop_height: Crop height.
        crop_width: Crop width.
        rows: Image height.
        cols: Image width.

    Returns:
        A keypoint `(x, y, angle, scale)`.

>>>>>>> 0cb8de50
    """
    if not len(keypoints):
        return keypoints
    crop_coords = get_center_crop_coords(rows, cols, crop_height, crop_width)
    return crop_keypoints_by_coords(keypoints, np.array(crop_coords))


def crop(img: np.ndarray, x_min: int, y_min: int, x_max: int, y_max: int) -> np.ndarray:
    height, width = img.shape[:2]
    if x_max <= x_min or y_max <= y_min:
        raise ValueError(
            "We should have x_min < x_max and y_min < y_max. But we got"
            f" (x_min = {x_min}, y_min = {y_min}, x_max = {x_max}, y_max = {y_max})"
        )

    if x_min < 0 or x_max > width or y_min < 0 or y_max > height:
        raise ValueError(
            "Values for crop should be non negative and equal or smaller than image sizes"
            f"(x_min = {x_min}, y_min = {y_min}, x_max = {x_max}, y_max = {y_max}, "
            f"height = {height}, width = {width})"
        )

    return img[y_min:y_max, x_min:x_max]


<<<<<<< HEAD
@ensure_internal_format
def bboxes_crop(
    bboxes: BBoxesInternalType,
    x_min: Union[np.ndarray, int],
    y_min: Union[np.ndarray, int],
    x_max: Union[np.ndarray, int],
    y_max: Union[np.ndarray, int],
    rows: int,
    cols: int,
) -> BBoxesInternalType:
    """Crop a batch of bounding boxes in `albumentations` format.

    Args:
        bboxes (BBoxesInternalType): A batch of bounding boxes with `albumentations` format.
        x_min (numpy.ndarray | int):
        y_min (numpy.ndarray | int):
        x_max (numpy.ndarray | int):
        y_max (numpy.ndarray | int):
        rows (int): Image rows.
        cols (int): Image cols.

    Returns:
        BBoxesInternalType: A batch of cropped bounding boxes in `albumentations` format.
=======
def bbox_crop(
    bbox: BoxInternalType, x_min: int, y_min: int, x_max: int, y_max: int, rows: int, cols: int
) -> BoxInternalType:
    """Crop a bounding box.

    Args:
        bbox: A bounding box `(x_min, y_min, x_max, y_max)`.
        x_min:
        y_min:
        x_max:
        y_max:
        rows: Image rows.
        cols: Image cols.

    Returns:
        A cropped bounding box `(x_min, y_min, x_max, y_max)`.
>>>>>>> 0cb8de50

    """
    if not len(bboxes):
        return bboxes

    assert (
        isinstance(x_min, np.ndarray)
        and isinstance(y_min, np.ndarray)
        and isinstance(x_max, np.ndarray)
        and isinstance(y_max, np.ndarray)
    ) or (isinstance(x_min, int) and isinstance(y_min, int) and isinstance(x_max, int) and isinstance(y_max, int))
    if isinstance(x_min, np.ndarray):
        crop_coords = np.stack([x_min, y_min, x_max, y_max], axis=1)
    else:
        len_bboxes = len(bboxes)
        crop_coords = np.tile(np.array([x_min, y_min, x_max, y_max], dtype=float)[np.newaxis, ...], (len_bboxes, 1))

    crop_heights = y_max - y_min
    crop_widths = x_max - x_min

    return crop_bboxes_by_coords(bboxes, crop_coords, crop_heights, crop_widths, rows=rows, cols=cols)


def clamping_crop(img: np.ndarray, x_min: int, y_min: int, x_max: int, y_max: int) -> np.ndarray:
    h, w = img.shape[:2]
    if x_min < 0:
        x_min = 0
    if y_min < 0:
        y_min = 0
    if y_max >= h:
        y_max = h - 1
    if x_max >= w:
        x_max = w - 1
    return img[int(y_min) : int(y_max), int(x_min) : int(x_max)]


@preserve_channel_dim
def crop_and_pad(
    img: np.ndarray,
    crop_params: Optional[Sequence[int]],
    pad_params: Optional[Sequence[int]],
    pad_value: Optional[float],
    rows: int,
    cols: int,
    interpolation: int,
    pad_mode: int,
    keep_size: bool,
) -> np.ndarray:
    if crop_params is not None and any(i != 0 for i in crop_params):
        img = crop(img, *crop_params)
    if pad_params is not None and any(i != 0 for i in pad_params):
        img = FGeometric.pad_with_params(
            img, pad_params[0], pad_params[1], pad_params[2], pad_params[3], border_mode=pad_mode, value=pad_value
        )

    if keep_size:
        resize_fn = _maybe_process_in_chunks(cv2.resize, dsize=(cols, rows), interpolation=interpolation)
        return resize_fn(img)

    return img


@ensure_internal_format
@use_bboxes_ndarray(return_array=True)
def crop_and_pad_bboxes(
    bboxes: BoxesArray,
    crop_params: Optional[Sequence[int]],
    pad_params: Optional[Sequence[int]],
    rows: int,
    cols: int,
    result_rows: int,
    result_cols: int,
<<<<<<< HEAD
) -> BoxesArray:
    if not len(bboxes):
        return bboxes

    bboxes = denormalize_bboxes_np(bboxes, rows, cols)

    if crop_params is not None:
        crop_x, crop_y = crop_params[:2]
        bboxes -= np.array([crop_x, crop_y, crop_x, crop_y])
    if pad_params is not None:
        top, bottom, left, right = pad_params
        bboxes += np.array([left, top, left, top])

    return normalize_bboxes_np(bboxes, result_rows, result_cols)
=======
) -> BoxInternalType:
    x1, y1, x2, y2 = denormalize_bbox(bbox, rows, cols)[:4]

    if crop_params is not None:
        crop_x, crop_y = crop_params[:2]

        x1 -= crop_x
        y1 -= crop_y
        x2 -= crop_x
        y2 -= crop_y

    if pad_params is not None:
        top = pad_params[0]
        left = pad_params[2]

        x1 += left
        y1 += top
        x2 += left
        y2 += top

    return cast(BoxInternalType, normalize_bbox((x1, y1, x2, y2), result_rows, result_cols))
>>>>>>> 0cb8de50


@ensure_internal_format
@use_keypoints_ndarray(return_array=True)
def crop_and_pad_keypoints(
    keypoints: KeypointsArray,
    crop_params: Optional[Sequence[int]],
    pad_params: Optional[Sequence[int]],
    rows: int,
    cols: int,
    result_rows: int,
    result_cols: int,
    keep_size: bool,
) -> KeypointsArray:

    if crop_params is not None:
<<<<<<< HEAD
        crop_x1, crop_y1, crop_x2, crop_y2 = crop_params
        keypoints[..., :2] -= np.array([crop_x1, crop_y1])
    if pad_params is not None:
        top, bottom, left, right = pad_params
        keypoints[..., :2] += np.array([left, top])
=======
        crop_x1, crop_y1 = crop_params[:2]
        x, y = x - crop_x1, y - crop_y1
    if pad_params is not None:
        top = pad_params[0]
        left = pad_params[2]

        x += left
        y += top
>>>>>>> 0cb8de50

    if keep_size and (result_cols != cols or result_rows != rows):
        scale_x = cols / result_cols
        scale_y = rows / result_rows
        return FGeometric.keypoints_scale(keypoints, scale_x, scale_y)

    return keypoints<|MERGE_RESOLUTION|>--- conflicted
+++ resolved
@@ -1,18 +1,12 @@
-<<<<<<< HEAD
 from typing import Optional, Sequence, Tuple, Union
-=======
-from typing import Optional, Sequence, Tuple, cast
->>>>>>> 0cb8de50
 
 import cv2
 import numpy as np
 
-from albumentations.augmentations.geometric import functional as FGeometric
 from albumentations.augmentations.utils import (
     _maybe_process_in_chunks,
     preserve_channel_dim,
 )
-<<<<<<< HEAD
 
 from ...core.bbox_utils import (
     denormalize_bboxes_np,
@@ -23,10 +17,6 @@
 from ...core.transforms_interface import BBoxesInternalType, BoxesArray, KeypointsArray
 from ...core.utils import ensure_internal_format
 from ..geometric import functional as FGeometric
-=======
-from albumentations.core.bbox_utils import denormalize_bbox, normalize_bbox
-from albumentations.core.types import BoxInternalType, KeypointInternalType
->>>>>>> 0cb8de50
 
 __all__ = [
     "get_random_crop_coords",
@@ -48,9 +38,7 @@
 ]
 
 
-def get_random_crop_coords(
-    height: int, width: int, crop_height: int, crop_width: int, h_start: float, w_start: float
-) -> Tuple[int, int, int, int]:
+def get_random_crop_coords(height: int, width: int, crop_height: int, crop_width: int, h_start: float, w_start: float):
     # h_start is [0, 1) and should map to [0, (height - crop_height)]  (note inclusive)
     # This is conceptually equivalent to mapping onto `range(0, (height - crop_height + 1))`
     # See: https://github.com/albumentations-team/albumentations/pull/1080
@@ -61,14 +49,15 @@
     return x1, y1, x2, y2
 
 
-def random_crop(img: np.ndarray, crop_height: int, crop_width: int, h_start: float, w_start: float) -> np.ndarray:
+def random_crop(img: np.ndarray, crop_height: int, crop_width: int, h_start: float, w_start: float):
     height, width = img.shape[:2]
     if height < crop_height or width < crop_width:
         raise ValueError(
             f"Requested crop size ({crop_height}, {crop_width}) is " f"larger than the image size ({height}, {width})"
         )
     x1, y1, x2, y2 = get_random_crop_coords(height, width, crop_height, crop_width, h_start, w_start)
-    return img[y1:y2, x1:x2]
+    img = img[y1:y2, x1:x2]
+    return img
 
 
 @use_bboxes_ndarray(return_array=True)
@@ -79,7 +68,6 @@
     crop_width: Union[Sequence[int], int, np.ndarray],
     rows: int,
     cols: int,
-<<<<<<< HEAD
 ) -> BoxesArray:
     """Crop a batch of bounding boxes using the provided coordinates in pixels and the
     required height and width of the crop.
@@ -118,51 +106,16 @@
     num_bboxes = len(bboxes)
     if not num_bboxes:
         return bboxes
-=======
-) -> BoxInternalType:
-    """Crop a bounding box using the provided coordinates of bottom-left and top-right corners in pixels and the
-    required height and width of the crop.
-
-    Args:
-        bbox: A cropped box `(x_min, y_min, x_max, y_max)`.
-        crop_coords: Crop coordinates `(x1, y1, x2, y2)`.
-        crop_height:
-        crop_width:
-        rows: Image rows.
-        cols: Image cols.
-
-    Returns:
-        A cropped bounding box `(x_min, y_min, x_max, y_max)`.
-
-    """
-    normalized_bbox = denormalize_bbox(bbox, rows, cols)
-    x_min, y_min, x_max, y_max = normalized_bbox[:4]
-    x1, y1 = crop_coords[:2]
-    cropped_bbox = x_min - x1, y_min - y1, x_max - x1, y_max - y1
-    return cast(BoxInternalType, normalize_bbox(cropped_bbox, crop_height, crop_width))
-
-
-def bbox_random_crop(
-    bbox: BoxInternalType, crop_height: int, crop_width: int, h_start: float, w_start: float, rows: int, cols: int
-) -> BoxInternalType:
->>>>>>> 0cb8de50
     crop_coords = get_random_crop_coords(rows, cols, crop_height, crop_width, h_start, w_start)
     return crop_bboxes_by_coords(bboxes, [crop_coords] * num_bboxes, crop_height, crop_width, rows, cols)
 
 
-<<<<<<< HEAD
 @use_keypoints_ndarray(return_array=True)
 def crop_keypoints_by_coords(
     keypoints: KeypointsArray,
     crop_coords: np.ndarray,
 ) -> KeypointsArray:
     """Crop a batch of keypoints using the provided coordinates of bottom-left and top-right corners in pixels and the
-=======
-def crop_keypoint_by_coords(
-    keypoint: KeypointInternalType, crop_coords: Tuple[int, int, int, int]
-) -> KeypointInternalType:
-    """Crop a keypoint using the provided coordinates of bottom-left and top-right corners in pixels and the
->>>>>>> 0cb8de50
     required height and width of the crop.
 
     Args:
@@ -173,13 +126,6 @@
         KeypointsArray, A batch of keypoints in `(x, y, angle, scale)` format.
 
     """
-<<<<<<< HEAD
-=======
-    x, y, angle, scale = keypoint[:4]
-    x1, y1 = crop_coords[:2]
-    return x - x1, y - y1, angle, scale
->>>>>>> 0cb8de50
-
     if not len(keypoints):
         return keypoints
     keypoints[..., [0, 1]] -= crop_coords[:2]
@@ -196,15 +142,9 @@
     w_start: float,
     rows: int,
     cols: int,
-<<<<<<< HEAD
 ) -> KeypointsArray:
-    """
-    Keypoints random crop.
-=======
-) -> KeypointInternalType:
-    """Keypoint random crop.
-
->>>>>>> 0cb8de50
+    """Keypoints random crop.
+
     Args:
         keypoints (KeypointsArray): A batch of keypoints in `x, y, angle, scale` format.
         crop_height (int): Crop height.
@@ -225,7 +165,7 @@
     return crop_keypoints_by_coords(keypoints, np.array(crop_coords))
 
 
-def get_center_crop_coords(height: int, width: int, crop_height: int, crop_width: int) -> Tuple[int, int, int, int]:
+def get_center_crop_coords(height: int, width: int, crop_height: int, crop_width: int):
     y1 = (height - crop_height) // 2
     y2 = y1 + crop_height
     x1 = (width - crop_width) // 2
@@ -233,30 +173,26 @@
     return x1, y1, x2, y2
 
 
-def center_crop(img: np.ndarray, crop_height: int, crop_width: int) -> np.ndarray:
+def center_crop(img: np.ndarray, crop_height: int, crop_width: int):
     height, width = img.shape[:2]
     if height < crop_height or width < crop_width:
         raise ValueError(
             f"Requested crop size ({crop_height}, {crop_width}) is " f"larger than the image size ({height}, {width})"
         )
     x1, y1, x2, y2 = get_center_crop_coords(height, width, crop_height, crop_width)
-    return img[y1:y2, x1:x2]
-
-
-<<<<<<< HEAD
+    img = img[y1:y2, x1:x2]
+    return img
+
+
 @use_bboxes_ndarray(return_array=True)
 def bboxes_center_crop(bboxes: BoxesArray, crop_height: int, crop_width: int, rows: int, cols: int) -> BoxesArray:
     num_bboxes = len(bboxes)
     if not num_bboxes:
         return bboxes
-=======
-def bbox_center_crop(bbox: BoxInternalType, crop_height: int, crop_width: int, rows: int, cols: int) -> BoxInternalType:
->>>>>>> 0cb8de50
     crop_coords = get_center_crop_coords(rows, cols, crop_height, crop_width)
     return crop_bboxes_by_coords(bboxes, [crop_coords] * num_bboxes, crop_height, crop_width, rows, cols)
 
 
-<<<<<<< HEAD
 @ensure_internal_format
 @use_keypoints_ndarray(return_array=True)
 def keypoints_center_crop(
@@ -277,23 +213,6 @@
 
     Returns:
         KeypointsArray, A batch of keypoints in `x, y, angle, scale` format.
-=======
-def keypoint_center_crop(
-    keypoint: KeypointInternalType, crop_height: int, crop_width: int, rows: int, cols: int
-) -> KeypointInternalType:
-    """Keypoint center crop.
-
-    Args:
-        keypoint: A keypoint `(x, y, angle, scale)`.
-        crop_height: Crop height.
-        crop_width: Crop width.
-        rows: Image height.
-        cols: Image width.
-
-    Returns:
-        A keypoint `(x, y, angle, scale)`.
-
->>>>>>> 0cb8de50
     """
     if not len(keypoints):
         return keypoints
@@ -301,7 +220,7 @@
     return crop_keypoints_by_coords(keypoints, np.array(crop_coords))
 
 
-def crop(img: np.ndarray, x_min: int, y_min: int, x_max: int, y_max: int) -> np.ndarray:
+def crop(img: np.ndarray, x_min: int, y_min: int, x_max: int, y_max: int):
     height, width = img.shape[:2]
     if x_max <= x_min or y_max <= y_min:
         raise ValueError(
@@ -319,7 +238,6 @@
     return img[y_min:y_max, x_min:x_max]
 
 
-<<<<<<< HEAD
 @ensure_internal_format
 def bboxes_crop(
     bboxes: BBoxesInternalType,
@@ -343,24 +261,6 @@
 
     Returns:
         BBoxesInternalType: A batch of cropped bounding boxes in `albumentations` format.
-=======
-def bbox_crop(
-    bbox: BoxInternalType, x_min: int, y_min: int, x_max: int, y_max: int, rows: int, cols: int
-) -> BoxInternalType:
-    """Crop a bounding box.
-
-    Args:
-        bbox: A bounding box `(x_min, y_min, x_max, y_max)`.
-        x_min:
-        y_min:
-        x_max:
-        y_max:
-        rows: Image rows.
-        cols: Image cols.
-
-    Returns:
-        A cropped bounding box `(x_min, y_min, x_max, y_max)`.
->>>>>>> 0cb8de50
 
     """
     if not len(bboxes):
@@ -384,7 +284,7 @@
     return crop_bboxes_by_coords(bboxes, crop_coords, crop_heights, crop_widths, rows=rows, cols=cols)
 
 
-def clamping_crop(img: np.ndarray, x_min: int, y_min: int, x_max: int, y_max: int) -> np.ndarray:
+def clamping_crop(img: np.ndarray, x_min: int, y_min: int, x_max: int, y_max: int):
     h, w = img.shape[:2]
     if x_min < 0:
         x_min = 0
@@ -418,7 +318,7 @@
 
     if keep_size:
         resize_fn = _maybe_process_in_chunks(cv2.resize, dsize=(cols, rows), interpolation=interpolation)
-        return resize_fn(img)
+        img = resize_fn(img)
 
     return img
 
@@ -433,7 +333,6 @@
     cols: int,
     result_rows: int,
     result_cols: int,
-<<<<<<< HEAD
 ) -> BoxesArray:
     if not len(bboxes):
         return bboxes
@@ -448,29 +347,6 @@
         bboxes += np.array([left, top, left, top])
 
     return normalize_bboxes_np(bboxes, result_rows, result_cols)
-=======
-) -> BoxInternalType:
-    x1, y1, x2, y2 = denormalize_bbox(bbox, rows, cols)[:4]
-
-    if crop_params is not None:
-        crop_x, crop_y = crop_params[:2]
-
-        x1 -= crop_x
-        y1 -= crop_y
-        x2 -= crop_x
-        y2 -= crop_y
-
-    if pad_params is not None:
-        top = pad_params[0]
-        left = pad_params[2]
-
-        x1 += left
-        y1 += top
-        x2 += left
-        y2 += top
-
-    return cast(BoxInternalType, normalize_bbox((x1, y1, x2, y2), result_rows, result_cols))
->>>>>>> 0cb8de50
 
 
 @ensure_internal_format
@@ -485,24 +361,12 @@
     result_cols: int,
     keep_size: bool,
 ) -> KeypointsArray:
-
     if crop_params is not None:
-<<<<<<< HEAD
         crop_x1, crop_y1, crop_x2, crop_y2 = crop_params
         keypoints[..., :2] -= np.array([crop_x1, crop_y1])
     if pad_params is not None:
         top, bottom, left, right = pad_params
         keypoints[..., :2] += np.array([left, top])
-=======
-        crop_x1, crop_y1 = crop_params[:2]
-        x, y = x - crop_x1, y - crop_y1
-    if pad_params is not None:
-        top = pad_params[0]
-        left = pad_params[2]
-
-        x += left
-        y += top
->>>>>>> 0cb8de50
 
     if keep_size and (result_cols != cols or result_rows != rows):
         scale_x = cols / result_cols
