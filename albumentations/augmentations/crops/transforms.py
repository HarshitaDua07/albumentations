import math
import random
from typing import Any, Dict, List, Optional, Sequence, Tuple, Union
from warnings import warn

import cv2
import numpy as np

from albumentations.augmentations.geometric import functional as FGeometric
from albumentations.core.bbox_utils import union_of_bboxes
from albumentations.core.transforms_interface import DualTransform, to_tuple
from albumentations.core.types import BoxInternalType, KeypointInternalType, ScaleFloatType, Targets

<<<<<<< HEAD
from ...core.transforms_interface import (
    BBoxesInternalType,
    DualTransform,
    KeypointsInternalType,
    to_tuple,
)
from ..geometric import functional as FGeometric
=======
>>>>>>> 0cb8de50
from . import functional as F

__all__ = [
    "RandomCrop",
    "CenterCrop",
    "Crop",
    "CropNonEmptyMaskIfExists",
    "RandomSizedCrop",
    "RandomResizedCrop",
    "RandomCropNearBBox",
    "RandomSizedBBoxSafeCrop",
    "CropAndPad",
    "RandomCropFromBorders",
    "BBoxSafeRandomCrop",
]

TWO = 2
THREE = 3


class RandomCrop(DualTransform):
    """Crop a random part of the input.

    Args:
        height: height of the crop.
        width: width of the crop.
        p: probability of applying the transform. Default: 1.

    Targets:
        image, mask, bboxes, keypoints

    Image types:
        uint8, float32

    """

    _targets = (Targets.IMAGE, Targets.MASK, Targets.BBOXES, Targets.KEYPOINTS)

    def __init__(self, height: int, width: int, always_apply: bool = False, p: float = 1.0):
        super().__init__(always_apply, p)
        self.height = height
        self.width = width

    def apply(self, img: np.ndarray, h_start: int = 0, w_start: int = 0, **params: Any) -> np.ndarray:
        return F.random_crop(img, self.height, self.width, h_start, w_start)

    def get_params(self) -> Dict[str, float]:
        return {"h_start": random.random(), "w_start": random.random()}

<<<<<<< HEAD
    def apply_to_bboxes(self, bboxes: BBoxesInternalType, **params) -> BBoxesInternalType:
        return F.bboxes_random_crop(bboxes, self.height, self.width, **params)

    def apply_to_keypoints(self, keypoints: KeypointsInternalType, **params) -> KeypointsInternalType:
        return F.keypoints_random_crop(keypoints, self.height, self.width, **params)
=======
    def apply_to_bbox(self, bbox: BoxInternalType, **params: Any) -> BoxInternalType:
        return F.bbox_random_crop(bbox, self.height, self.width, **params)

    def apply_to_keypoint(self, keypoint: KeypointInternalType, **params: Any) -> KeypointInternalType:
        return F.keypoint_random_crop(keypoint, self.height, self.width, **params)
>>>>>>> 0cb8de50

    def get_transform_init_args_names(self) -> Tuple[str, str]:
        return ("height", "width")


class CenterCrop(DualTransform):
    """Crop the central part of the input.

    Args:
        height: height of the crop.
        width: width of the crop.
        p: probability of applying the transform. Default: 1.

    Targets:
        image, mask, bboxes, keypoints

    Image types:
        uint8, float32

    Note:
        It is recommended to use uint8 images as input.
        Otherwise the operation will require internal conversion
        float32 -> uint8 -> float32 that causes worse performance.

    """

    _targets = (Targets.IMAGE, Targets.MASK, Targets.BBOXES, Targets.KEYPOINTS)

    def __init__(self, height: int, width: int, always_apply: bool = False, p: float = 1.0):
        super().__init__(always_apply, p)
        self.height = height
        self.width = width

    def apply(self, img: np.ndarray, **params: Any) -> np.ndarray:
        return F.center_crop(img, self.height, self.width)

<<<<<<< HEAD
    def apply_to_bboxes(self, bboxes: BBoxesInternalType, **params) -> BBoxesInternalType:
        return F.bboxes_center_crop(bboxes=bboxes, crop_height=self.height, crop_width=self.width, **params)

    def apply_to_keypoints(self, keypoints: KeypointsInternalType, **params) -> KeypointsInternalType:
        return F.keypoints_center_crop(keypoints, self.height, self.width, **params)
=======
    def apply_to_bbox(self, bbox: BoxInternalType, **params: Any) -> BoxInternalType:
        return F.bbox_center_crop(bbox, self.height, self.width, **params)

    def apply_to_keypoint(self, keypoint: KeypointInternalType, **params: Any) -> KeypointInternalType:
        return F.keypoint_center_crop(keypoint, self.height, self.width, **params)
>>>>>>> 0cb8de50

    def get_transform_init_args_names(self) -> Tuple[str, str]:
        return ("height", "width")


class Crop(DualTransform):
    """Crop region from image.

    Args:
        x_min: Minimum upper left x coordinate.
        y_min: Minimum upper left y coordinate.
        x_max: Maximum lower right x coordinate.
        y_max: Maximum lower right y coordinate.

    Targets:
        image, mask, bboxes, keypoints

    Image types:
        uint8, float32

    """

    _targets = (Targets.IMAGE, Targets.MASK, Targets.BBOXES, Targets.KEYPOINTS)

    def __init__(
        self,
        x_min: int = 0,
        y_min: int = 0,
        x_max: int = 1024,
        y_max: int = 1024,
        always_apply: bool = False,
        p: float = 1.0,
    ):
        super().__init__(always_apply, p)
        self.x_min = x_min
        self.y_min = y_min
        self.x_max = x_max
        self.y_max = y_max

    def apply(self, img: np.ndarray, **params: Any) -> np.ndarray:
        return F.crop(img, x_min=self.x_min, y_min=self.y_min, x_max=self.x_max, y_max=self.y_max)

<<<<<<< HEAD
    def apply_to_bboxes(self, bboxes: BBoxesInternalType, **params) -> BBoxesInternalType:
        return F.bboxes_crop(
            bboxes,
            x_min=self.x_min,
            y_min=self.y_min,
            x_max=self.x_max,
            y_max=self.y_max,
            **params,
        )

    def apply_to_keypoints(self, keypoints: KeypointsInternalType, **params) -> KeypointsInternalType:
        return F.crop_keypoints_by_coords(
            keypoints, crop_coords=np.array([self.x_min, self.y_min, self.x_max, self.y_max])
        )
=======
    def apply_to_bbox(self, bbox: BoxInternalType, **params: Any) -> BoxInternalType:
        return F.bbox_crop(bbox, x_min=self.x_min, y_min=self.y_min, x_max=self.x_max, y_max=self.y_max, **params)

    def apply_to_keypoint(self, keypoint: KeypointInternalType, **params: Any) -> KeypointInternalType:
        return F.crop_keypoint_by_coords(keypoint, crop_coords=(self.x_min, self.y_min, self.x_max, self.y_max))
>>>>>>> 0cb8de50

    def get_transform_init_args_names(self) -> Tuple[str, str, str, str]:
        return ("x_min", "y_min", "x_max", "y_max")


class CropNonEmptyMaskIfExists(DualTransform):
    """Crop area with mask if mask is non-empty, else make random crop.

    Args:
        height: vertical size of crop in pixels
        width: horizontal size of crop in pixels
        ignore_values (list of int): values to ignore in mask, `0` values are always ignored
            (e.g. if background value is 5 set `ignore_values=[5]` to ignore)
        ignore_channels (list of int): channels to ignore in mask
            (e.g. if background is a first channel set `ignore_channels=[0]` to ignore)
        p: probability of applying the transform. Default: 1.0.

    Targets:
        image, mask, bboxes, keypoints

    Image types:
        uint8, float32

    """

    _targets = (Targets.IMAGE, Targets.MASK, Targets.BBOXES, Targets.KEYPOINTS)

    def __init__(
        self,
        height: int,
        width: int,
        ignore_values: Optional[List[int]] = None,
        ignore_channels: Optional[List[int]] = None,
        always_apply: bool = False,
        p: float = 1.0,
    ):
        super().__init__(always_apply, p)

        if ignore_values is not None and not isinstance(ignore_values, list):
            raise ValueError(f"Expected `ignore_values` of type `list`, got `{type(ignore_values)}`")
        if ignore_channels is not None and not isinstance(ignore_channels, list):
            raise ValueError(f"Expected `ignore_channels` of type `list`, got `{type(ignore_channels)}`")

        self.height = height
        self.width = width
        self.ignore_values = ignore_values
        self.ignore_channels = ignore_channels

    def apply(
        self, img: np.ndarray, x_min: int = 0, x_max: int = 0, y_min: int = 0, y_max: int = 0, **params: Any
    ) -> np.ndarray:
        return F.crop(img, x_min, y_min, x_max, y_max)

<<<<<<< HEAD
    def apply_to_bboxes(
        self, bboxes: BBoxesInternalType, x_min=0, x_max=0, y_min=0, y_max=0, **params
    ) -> BBoxesInternalType:
        return F.bboxes_crop(
            bboxes,
            x_min=x_min,
            y_min=y_min,
            x_max=x_max,
            y_max=y_max,
            rows=params["rows"],
            cols=params["cols"],
        )

    def apply_to_keypoints(
        self, keypoints: KeypointsInternalType, x_min: int = 0, y_min: int = 0, x_max: int = 0, y_max: int = 0, **params
    ) -> KeypointsInternalType:
        return F.crop_keypoints_by_coords(keypoints, crop_coords=np.array([x_min, y_min, x_max, y_max]))
=======
    def apply_to_bbox(
        self, bbox: BoxInternalType, x_min: int = 0, x_max: int = 0, y_min: int = 0, y_max: int = 0, **params: Any
    ) -> BoxInternalType:
        return F.bbox_crop(
            bbox, x_min=x_min, x_max=x_max, y_min=y_min, y_max=y_max, rows=params["rows"], cols=params["cols"]
        )

    def apply_to_keypoint(
        self,
        keypoint: KeypointInternalType,
        x_min: int = 0,
        x_max: int = 0,
        y_min: int = 0,
        y_max: int = 0,
        **params: Any,
    ) -> KeypointInternalType:
        return F.crop_keypoint_by_coords(keypoint, crop_coords=(x_min, y_min, x_max, y_max))
>>>>>>> 0cb8de50

    def _preprocess_mask(self, mask: np.ndarray) -> np.ndarray:
        mask_height, mask_width = mask.shape[:2]

        if self.ignore_values is not None:
            ignore_values_np = np.array(self.ignore_values)
            mask = np.where(np.isin(mask, ignore_values_np), 0, mask)

        if mask.ndim == THREE and self.ignore_channels is not None:
            target_channels = np.array([ch for ch in range(mask.shape[-1]) if ch not in self.ignore_channels])
            mask = np.take(mask, target_channels, axis=-1)

        if self.height > mask_height or self.width > mask_width:
            raise ValueError(
                f"Crop size ({self.height},{self.width}) is larger than image ({mask_height},{mask_width})"
            )

        return mask

    def update_params(self, params: Dict[str, Any], **kwargs: Any) -> Dict[str, Any]:
        super().update_params(params, **kwargs)
        if "mask" in kwargs:
            mask = self._preprocess_mask(kwargs["mask"])
        elif "masks" in kwargs and len(kwargs["masks"]):
            masks = kwargs["masks"]
            mask = self._preprocess_mask(np.copy(masks[0]))  # need copy as we perform in-place mod afterwards
            for m in masks[1:]:
                mask |= self._preprocess_mask(m)
        else:
            msg = "Can not find mask for CropNonEmptyMaskIfExists"
            raise RuntimeError(msg)

        mask_height, mask_width = mask.shape[:2]

        if mask.any():
            mask = mask.sum(axis=-1) if mask.ndim == THREE else mask
            non_zero_yx = np.argwhere(mask)
            y, x = random.choice(non_zero_yx)
            x_min = x - random.randint(0, self.width - 1)
            y_min = y - random.randint(0, self.height - 1)
            x_min = np.clip(x_min, 0, mask_width - self.width)
            y_min = np.clip(y_min, 0, mask_height - self.height)
        else:
            x_min = random.randint(0, mask_width - self.width)
            y_min = random.randint(0, mask_height - self.height)

        x_max = x_min + self.width
        y_max = y_min + self.height

        params.update({"x_min": x_min, "x_max": x_max, "y_min": y_min, "y_max": y_max})
        return params

    def get_transform_init_args_names(self) -> Tuple[str, str, str, str]:
        return ("height", "width", "ignore_values", "ignore_channels")


class _BaseRandomSizedCrop(DualTransform):
    # Base class for RandomSizedCrop and RandomResizedCrop

    def __init__(
        self, height: int, width: int, interpolation: int = cv2.INTER_LINEAR, always_apply: bool = False, p: float = 1.0
    ):
        super().__init__(always_apply, p)
        self.height = height
        self.width = width
        self.interpolation = interpolation

    def apply(
        self,
        img: np.ndarray,
        crop_height: int = 0,
        crop_width: int = 0,
        h_start: int = 0,
        w_start: int = 0,
        interpolation: int = cv2.INTER_LINEAR,
        **params: Any,
    ) -> np.ndarray:
        crop = F.random_crop(img, crop_height, crop_width, h_start, w_start)
        return FGeometric.resize(crop, self.height, self.width, interpolation)

<<<<<<< HEAD
    def apply_to_bboxes(
        self,
        bboxes: BBoxesInternalType,
=======
    def apply_to_bbox(
        self,
        bbox: BoxInternalType,
>>>>>>> 0cb8de50
        crop_height: int = 0,
        crop_width: int = 0,
        h_start: int = 0,
        w_start: int = 0,
        rows: int = 0,
        cols: int = 0,
<<<<<<< HEAD
        **params
    ) -> BBoxesInternalType:
        return F.bboxes_random_crop(
            bboxes,
            crop_height,
            crop_width,
            h_start,
            w_start,
            rows,
            cols,
        )

    def apply_to_keypoints(
        self,
        keypoints: KeypointsInternalType,
        crop_height=0,
        crop_width=0,
        h_start=0,
        w_start=0,
        rows=0,
        cols=0,
        **params
    ) -> KeypointsInternalType:
        keypoints = F.keypoints_random_crop(keypoints, crop_height, crop_width, h_start, w_start, rows, cols)
        scale_x = self.width / crop_width
        scale_y = self.height / crop_height
        keypoints = FGeometric.keypoints_scale(keypoints, scale_x, scale_y)
        return keypoints
=======
        **params: Any,
    ) -> BoxInternalType:
        return F.bbox_random_crop(bbox, crop_height, crop_width, h_start, w_start, rows, cols)

    def apply_to_keypoint(
        self,
        keypoint: KeypointInternalType,
        crop_height: int = 0,
        crop_width: int = 0,
        h_start: int = 0,
        w_start: int = 0,
        rows: int = 0,
        cols: int = 0,
        **params: Any,
    ) -> KeypointInternalType:
        keypoint = F.keypoint_random_crop(keypoint, crop_height, crop_width, h_start, w_start, rows, cols)
        scale_x = self.width / crop_width
        scale_y = self.height / crop_height
        return FGeometric.keypoint_scale(keypoint, scale_x, scale_y)
>>>>>>> 0cb8de50


class RandomSizedCrop(_BaseRandomSizedCrop):
    """Crop a random part of the input and rescale it to some size.

    Args:
        min_max_height ((int, int)): crop size limits.
        height (int): height after crop and resize.
        width (int): width after crop and resize.
        w2h_ratio (float): aspect ratio of crop.
        interpolation (OpenCV flag): flag that is used to specify the interpolation algorithm. Should be one of:
            cv2.INTER_NEAREST, cv2.INTER_LINEAR, cv2.INTER_CUBIC, cv2.INTER_AREA, cv2.INTER_LANCZOS4.
            Default: cv2.INTER_LINEAR.
        p (float): probability of applying the transform. Default: 1.

    Targets:
        image, mask, bboxes, keypoints

    Image types:
        uint8, float32

    """

    _targets = (Targets.IMAGE, Targets.MASK, Targets.BBOXES, Targets.KEYPOINTS)

    def __init__(
        self,
        min_max_height: Tuple[int, int],
        height: int,
        width: int,
        w2h_ratio: float = 1.0,
        interpolation: int = cv2.INTER_LINEAR,
        always_apply: bool = False,
        p: float = 1.0,
    ):
        super().__init__(height=height, width=width, interpolation=interpolation, always_apply=always_apply, p=p)

        self.min_max_height = min_max_height
        self.w2h_ratio = w2h_ratio

    def get_params(self) -> Dict[str, Union[int, float]]:
        crop_height = random.randint(self.min_max_height[0], self.min_max_height[1])
        return {
            "h_start": random.random(),
            "w_start": random.random(),
            "crop_height": crop_height,
            "crop_width": int(crop_height * self.w2h_ratio),
        }

    def get_transform_init_args_names(self) -> Tuple[str, str, str, str, str]:
        return "min_max_height", "height", "width", "w2h_ratio", "interpolation"


class RandomResizedCrop(_BaseRandomSizedCrop):
    """Torchvision's variant of crop a random part of the input and rescale it to some size.

    Args:
        height (int): height after crop and resize.
        width (int): width after crop and resize.
        scale ((float, float)): range of size of the origin size cropped
        ratio ((float, float)): range of aspect ratio of the origin aspect ratio cropped
        interpolation (OpenCV flag): flag that is used to specify the interpolation algorithm. Should be one of:
            cv2.INTER_NEAREST, cv2.INTER_LINEAR, cv2.INTER_CUBIC, cv2.INTER_AREA, cv2.INTER_LANCZOS4.
            Default: cv2.INTER_LINEAR.
        p (float): probability of applying the transform. Default: 1.

    Targets:
        image, mask, bboxes, keypoints

    Image types:
        uint8, float32

    """

    _targets = (Targets.IMAGE, Targets.MASK, Targets.BBOXES, Targets.KEYPOINTS)

    def __init__(
        self,
        height: int,
        width: int,
        scale: Tuple[float, float] = (0.08, 1.0),
        ratio: Tuple[float, float] = (0.75, 1.3333333333333333),
        interpolation: int = cv2.INTER_LINEAR,
        always_apply: bool = False,
        p: float = 1.0,
    ):
        super().__init__(height=height, width=width, interpolation=interpolation, always_apply=always_apply, p=p)
        self.scale = scale
        self.ratio = ratio

    def get_params_dependent_on_targets(self, params: Dict[str, Any]) -> Dict[str, Union[int, float]]:
        img = params["image"]
        area = img.shape[0] * img.shape[1]

        for _ in range(10):
            target_area = random.uniform(*self.scale) * area
            log_ratio = (math.log(self.ratio[0]), math.log(self.ratio[1]))
            aspect_ratio = math.exp(random.uniform(*log_ratio))

            width = int(round(math.sqrt(target_area * aspect_ratio)))
            height = int(round(math.sqrt(target_area / aspect_ratio)))

            if 0 < width <= img.shape[1] and 0 < height <= img.shape[0]:
                i = random.randint(0, img.shape[0] - height)
                j = random.randint(0, img.shape[1] - width)
                return {
                    "crop_height": height,
                    "crop_width": width,
                    "h_start": i * 1.0 / (img.shape[0] - height + 1e-10),
                    "w_start": j * 1.0 / (img.shape[1] - width + 1e-10),
                }

        # Fallback to central crop
        in_ratio = img.shape[1] / img.shape[0]
        if in_ratio < min(self.ratio):
            width = img.shape[1]
            height = int(round(width / min(self.ratio)))
        elif in_ratio > max(self.ratio):
            height = img.shape[0]
            width = int(round(height * max(self.ratio)))
        else:  # whole image
            width = img.shape[1]
            height = img.shape[0]
        i = (img.shape[0] - height) // 2
        j = (img.shape[1] - width) // 2
        return {
            "crop_height": height,
            "crop_width": width,
            "h_start": i * 1.0 / (img.shape[0] - height + 1e-10),
            "w_start": j * 1.0 / (img.shape[1] - width + 1e-10),
        }

    def get_params(self) -> Dict[str, Any]:
        return {}

    @property
    def targets_as_params(self) -> List[str]:
        return ["image"]

    def get_transform_init_args_names(self) -> Tuple[str, str, str, str, str]:
        return "height", "width", "scale", "ratio", "interpolation"


class RandomCropNearBBox(DualTransform):
    """Crop bbox from image with random shift by x,y coordinates

    Args:
        max_part_shift (float, (float, float)): Max shift in `height` and `width` dimensions relative
            to `cropping_bbox` dimension.
            If max_part_shift is a single float, the range will be (max_part_shift, max_part_shift).
            Default (0.3, 0.3).
        cropping_bbox_key (str): Additional target key for cropping box. Default `cropping_bbox`.
        cropping_box_key (str): [Deprecated] Use `cropping_bbox_key` instead.
        p (float): probability of applying the transform. Default: 1.

    Targets:
        image, mask, bboxes, keypoints

    Image types:
        uint8, float32

    Examples:
        >>> aug = Compose([RandomCropNearBBox(max_part_shift=(0.1, 0.5), cropping_bbox_key='test_box')],
        >>>              bbox_params=BboxParams("pascal_voc"))
        >>> result = aug(image=image, bboxes=bboxes, test_box=[0, 5, 10, 20])

    """

    _targets = (Targets.IMAGE, Targets.MASK, Targets.BBOXES, Targets.KEYPOINTS)

    def __init__(
        self,
        max_part_shift: ScaleFloatType = (0.3, 0.3),
        cropping_bbox_key: str = "cropping_bbox",
        cropping_box_key: Optional[str] = None,  # Deprecated
        always_apply: bool = False,
        p: float = 1.0,
    ):
        super().__init__(always_apply, p)
        self.max_part_shift = to_tuple(max_part_shift, low=max_part_shift)

        # Check for deprecated parameter and issue warning
        if cropping_box_key is not None:
            warn(
                "The parameter 'cropping_box_key' is deprecated and will be removed in future versions. "
                "Use 'cropping_bbox_key' instead.",
                DeprecationWarning,
                stacklevel=2,
            )
            # Ensure the new parameter is used even if the old one is passed
            cropping_bbox_key = cropping_box_key

        self.cropping_bbox_key = cropping_bbox_key

        if min(self.max_part_shift) < 0 or max(self.max_part_shift) > 1:
            raise ValueError(f"Invalid max_part_shift. Got: {max_part_shift}")

    def apply(
        self, img: np.ndarray, x_min: int = 0, x_max: int = 0, y_min: int = 0, y_max: int = 0, **params: Any
    ) -> np.ndarray:
        return F.clamping_crop(img, x_min, y_min, x_max, y_max)

    def get_params_dependent_on_targets(self, params: Dict[str, Any]) -> Dict[str, int]:
        bbox = params[self.cropping_bbox_key]
        h_max_shift = round((bbox[3] - bbox[1]) * self.max_part_shift[0])
        w_max_shift = round((bbox[2] - bbox[0]) * self.max_part_shift[1])

        x_min = bbox[0] - random.randint(-w_max_shift, w_max_shift)
        x_max = bbox[2] + random.randint(-w_max_shift, w_max_shift)

        y_min = bbox[1] - random.randint(-h_max_shift, h_max_shift)
        y_max = bbox[3] + random.randint(-h_max_shift, h_max_shift)

        x_min = max(0, x_min)
        y_min = max(0, y_min)

        return {"x_min": x_min, "x_max": x_max, "y_min": y_min, "y_max": y_max}

<<<<<<< HEAD
    def apply_to_bboxes(
        self, bboxes: BBoxesInternalType, x_min: int = 0, y_min: int = 0, x_max: int = 0, y_max: int = 0, **params
    ) -> BBoxesInternalType:
        return F.bboxes_crop(
            bboxes,
            x_min=x_min,
            y_min=y_min,
            x_max=x_max,
            y_max=y_max,
            **params,
        )

    def apply_to_keypoints(
        self, keypoints: KeypointsInternalType, x_min: int = 0, x_max: int = 0, y_min: int = 0, y_max: int = 0, **params
    ) -> KeypointsInternalType:
        return F.crop_keypoints_by_coords(keypoints, crop_coords=np.array((x_min, y_min, x_max, y_max)))
=======
    def apply_to_bbox(self, bbox: BoxInternalType, **params: Any) -> BoxInternalType:
        return F.bbox_crop(bbox, **params)

    def apply_to_keypoint(
        self,
        keypoint: KeypointInternalType,
        x_min: int = 0,
        x_max: int = 0,
        y_min: int = 0,
        y_max: int = 0,
        **params: Any,
    ) -> KeypointInternalType:
        return F.crop_keypoint_by_coords(keypoint, crop_coords=(x_min, y_min, x_max, y_max))
>>>>>>> 0cb8de50

    @property
    def targets_as_params(self) -> List[str]:
        return [self.cropping_bbox_key]

    def get_transform_init_args_names(self) -> Tuple[str, str]:
        return ("max_part_shift", "cropping_bbox_key")


class BBoxSafeRandomCrop(DualTransform):
    """Crop a random part of the input without loss of bboxes.

    Args:
        erosion_rate: erosion rate applied on input image height before crop.
        p: probability of applying the transform. Default: 1.
    Targets:
        image, mask, bboxes
    Image types:
        uint8, float32

    """

    _targets = (Targets.IMAGE, Targets.MASK, Targets.BBOXES)

    def __init__(self, erosion_rate: float = 0.0, always_apply: bool = False, p: float = 1.0):
        super().__init__(always_apply, p)
        self.erosion_rate = erosion_rate

    def apply(
        self,
        img: np.ndarray,
        crop_height: int = 0,
        crop_width: int = 0,
        h_start: int = 0,
        w_start: int = 0,
        **params: Any,
    ) -> np.ndarray:
        return F.random_crop(img, crop_height, crop_width, h_start, w_start)

    def get_params_dependent_on_targets(self, params: Dict[str, Any]) -> Dict[str, Union[int, float]]:
        img_h, img_w = params["image"].shape[:2]
        if len(params["bboxes"]) == 0:  # less likely, this class is for use with bboxes.
            erosive_h = int(img_h * (1.0 - self.erosion_rate))
            crop_height = img_h if erosive_h >= img_h else random.randint(erosive_h, img_h)
            return {
                "h_start": random.random(),
                "w_start": random.random(),
                "crop_height": crop_height,
                "crop_width": int(crop_height * img_w / img_h),
            }
        # get union of all bboxes
        x, y, x2, y2 = union_of_bboxes(
            bboxes=params["bboxes"], width=img_w, height=img_h, erosion_rate=self.erosion_rate
        )
        # find bigger region
        bx, by = x * random.random(), y * random.random()
        bx2, by2 = x2 + (1 - x2) * random.random(), y2 + (1 - y2) * random.random()
        bw, bh = bx2 - bx, by2 - by
        crop_height = img_h if bh >= 1.0 else int(img_h * bh)
        crop_width = img_w if bw >= 1.0 else int(img_w * bw)
        h_start = np.clip(0.0 if bh >= 1.0 else by / (1.0 - bh), 0.0, 1.0)
        w_start = np.clip(0.0 if bw >= 1.0 else bx / (1.0 - bw), 0.0, 1.0)
        return {"h_start": h_start, "w_start": w_start, "crop_height": crop_height, "crop_width": crop_width}

<<<<<<< HEAD
    def apply_to_bboxes(
        self, bboxes: BBoxesInternalType, crop_height=0, crop_width=0, h_start=0, w_start=0, rows=0, cols=0, **params
    ) -> BBoxesInternalType:
        return F.bboxes_random_crop(bboxes, crop_height, crop_width, h_start, w_start, rows, cols)
=======
    def apply_to_bbox(
        self,
        bbox: BoxInternalType,
        crop_height: int = 0,
        crop_width: int = 0,
        h_start: int = 0,
        w_start: int = 0,
        rows: int = 0,
        cols: int = 0,
        **params: Any,
    ) -> BoxInternalType:
        return F.bbox_random_crop(bbox, crop_height, crop_width, h_start, w_start, rows, cols)
>>>>>>> 0cb8de50

    @property
    def targets_as_params(self) -> List[str]:
        return ["image", "bboxes"]

    def get_transform_init_args_names(self) -> Tuple[str, ...]:
        return ("erosion_rate",)


class RandomSizedBBoxSafeCrop(BBoxSafeRandomCrop):
    """Crop a random part of the input and rescale it to some size without loss of bboxes.

    Args:
        height: height after crop and resize.
        width: width after crop and resize.
        erosion_rate: erosion rate applied on input image height before crop.
        interpolation (OpenCV flag): flag that is used to specify the interpolation algorithm. Should be one of:
            cv2.INTER_NEAREST, cv2.INTER_LINEAR, cv2.INTER_CUBIC, cv2.INTER_AREA, cv2.INTER_LANCZOS4.
            Default: cv2.INTER_LINEAR.
        p (float): probability of applying the transform. Default: 1.
    Targets:
        image, mask, bboxes
    Image types:
        uint8, float32

    """

    _targets = (Targets.IMAGE, Targets.MASK, Targets.BBOXES)

    def __init__(
        self,
        height: int,
        width: int,
        erosion_rate: float = 0.0,
        interpolation: int = cv2.INTER_LINEAR,
        always_apply: bool = False,
        p: float = 1.0,
    ):
        super().__init__(erosion_rate, always_apply, p)
        self.height = height
        self.width = width
        self.interpolation = interpolation

    def apply(
        self,
        img: np.ndarray,
        crop_height: int = 0,
        crop_width: int = 0,
        h_start: int = 0,
        w_start: int = 0,
        interpolation: int = cv2.INTER_LINEAR,
        **params: Any,
    ) -> np.ndarray:
        crop = F.random_crop(img, crop_height, crop_width, h_start, w_start)
        return FGeometric.resize(crop, self.height, self.width, interpolation)

    def get_transform_init_args_names(self) -> Tuple[str, ...]:
        return (*super().get_transform_init_args_names(), "height", "width", "interpolation")


class CropAndPad(DualTransform):
    """Crop and pad images by pixel amounts or fractions of image sizes.
    Cropping removes pixels at the sides (i.e. extracts a subimage from a given full image).
    Padding adds pixels to the sides (e.g. black pixels).
    This transformation will never crop images below a height or width of ``1``.

    Note:
        This transformation automatically resizes images back to their original size. To deactivate this, add the
        parameter ``keep_size=False``.

    Args:
        px (int or tuple):
            The number of pixels to crop (negative values) or pad (positive values)
            on each side of the image. Either this or the parameter `percent` may
            be set, not both at the same time.
                * If ``None``, then pixel-based cropping/padding will not be used.
                * If ``int``, then that exact number of pixels will always be cropped/padded.
                * If a ``tuple`` of two ``int`` s with values ``a`` and ``b``,
                  then each side will be cropped/padded by a random amount sampled
                  uniformly per image and side from the interval ``[a, b]``. If
                  however `sample_independently` is set to ``False``, only one
                  value will be sampled per image and used for all sides.
                * If a ``tuple`` of four entries, then the entries represent top,
                  right, bottom, left. Each entry may be a single ``int`` (always
                  crop/pad by exactly that value), a ``tuple`` of two ``int`` s
                  ``a`` and ``b`` (crop/pad by an amount within ``[a, b]``), a
                  ``list`` of ``int`` s (crop/pad by a random value that is
                  contained in the ``list``).
        percent (float or tuple):
            The number of pixels to crop (negative values) or pad (positive values)
            on each side of the image given as a *fraction* of the image
            height/width. E.g. if this is set to ``-0.1``, the transformation will
            always crop away ``10%`` of the image's height at both the top and the
            bottom (both ``10%`` each), as well as ``10%`` of the width at the
            right and left.
            Expected value range is ``(-1.0, inf)``.
            Either this or the parameter `px` may be set, not both
            at the same time.
                * If ``None``, then fraction-based cropping/padding will not be
                  used.
                * If ``float``, then that fraction will always be cropped/padded.
                * If a ``tuple`` of two ``float`` s with values ``a`` and ``b``,
                  then each side will be cropped/padded by a random fraction
                  sampled uniformly per image and side from the interval
                  ``[a, b]``. If however `sample_independently` is set to
                  ``False``, only one value will be sampled per image and used for
                  all sides.
                * If a ``tuple`` of four entries, then the entries represent top,
                  right, bottom, left. Each entry may be a single ``float``
                  (always crop/pad by exactly that percent value), a ``tuple`` of
                  two ``float`` s ``a`` and ``b`` (crop/pad by a fraction from
                  ``[a, b]``), a ``list`` of ``float`` s (crop/pad by a random
                  value that is contained in the list).
        pad_mode (int): OpenCV border mode.
        pad_cval (number, Sequence[number]):
            The constant value to use if the pad mode is ``BORDER_CONSTANT``.
                * If ``number``, then that value will be used.
                * If a ``tuple`` of two ``number`` s and at least one of them is
                  a ``float``, then a random number will be uniformly sampled per
                  image from the continuous interval ``[a, b]`` and used as the
                  value. If both ``number`` s are ``int`` s, the interval is
                  discrete.
                * If a ``list`` of ``number``, then a random value will be chosen
                  from the elements of the ``list`` and used as the value.
        pad_cval_mask (number, Sequence[number]): Same as pad_cval but only for masks.
        keep_size (bool):
            After cropping and padding, the result image will usually have a
            different height/width compared to the original input image. If this
            parameter is set to ``True``, then the cropped/padded image will be
            resized to the input image's size, i.e. the output shape is always identical to the input shape.
        sample_independently (bool):
            If ``False`` *and* the values for `px`/`percent` result in exactly
            *one* probability distribution for all image sides, only one single
            value will be sampled from that probability distribution and used for
            all sides. I.e. the crop/pad amount then is the same for all sides.
            If ``True``, four values will be sampled independently, one per side.
        interpolation (OpenCV flag): flag that is used to specify the interpolation algorithm. Should be one of:
            cv2.INTER_NEAREST, cv2.INTER_LINEAR, cv2.INTER_CUBIC, cv2.INTER_AREA, cv2.INTER_LANCZOS4.
            Default: cv2.INTER_LINEAR.

    Targets:
        image, mask, bboxes, keypoints

    Image types:
        any

    """

    _targets = (Targets.IMAGE, Targets.MASK, Targets.BBOXES, Targets.KEYPOINTS)

    def __init__(
        self,
        px: Optional[Union[int, List[int]]] = None,
        percent: Optional[Union[float, List[float]]] = None,
        pad_mode: int = cv2.BORDER_CONSTANT,
        pad_cval: Union[float, Sequence[float]] = 0,
        pad_cval_mask: Union[float, Sequence[float]] = 0,
        keep_size: bool = True,
        sample_independently: bool = True,
        interpolation: int = cv2.INTER_LINEAR,
        always_apply: bool = False,
        p: float = 1.0,
    ):
        super().__init__(always_apply, p)

        if px is None and percent is None:
            msg = "px and percent are empty!"
            raise ValueError(msg)
        if px is not None and percent is not None:
            msg = "Only px or percent may be set!"
            raise ValueError(msg)

        self.px = px
        self.percent = percent

        self.pad_mode = pad_mode
        self.pad_cval = pad_cval
        self.pad_cval_mask = pad_cval_mask

        self.keep_size = keep_size
        self.sample_independently = sample_independently

        self.interpolation = interpolation

    def apply(
        self,
        img: np.ndarray,
        crop_params: Sequence[int] = (),
        pad_params: Sequence[int] = (),
        pad_value: float = 0,
        rows: int = 0,
        cols: int = 0,
        interpolation: int = cv2.INTER_LINEAR,
        **params: Any,
    ) -> np.ndarray:
        return F.crop_and_pad(
            img, crop_params, pad_params, pad_value, rows, cols, interpolation, self.pad_mode, self.keep_size
        )

    def apply_to_mask(
        self,
        mask: np.ndarray,
        crop_params: Optional[Sequence[int]] = None,
        pad_params: Optional[Sequence[int]] = None,
        pad_value_mask: Optional[float] = None,
        rows: int = 0,
        cols: int = 0,
        interpolation: int = cv2.INTER_NEAREST,
        **params: Any,
    ) -> np.ndarray:
        return F.crop_and_pad(
            mask, crop_params, pad_params, pad_value_mask, rows, cols, interpolation, self.pad_mode, self.keep_size
        )

    def apply_to_bboxes(
        self,
        bboxes: BBoxesInternalType,
        crop_params: Optional[Sequence[int]] = None,
        pad_params: Optional[Sequence[int]] = None,
        rows: int = 0,
        cols: int = 0,
        result_rows: int = 0,
        result_cols: int = 0,
<<<<<<< HEAD
        **params
    ) -> BBoxesInternalType:
        return F.crop_and_pad_bboxes(
            bboxes,
            crop_params=crop_params,
            pad_params=pad_params,
            rows=rows,
            cols=cols,
            result_rows=result_rows,
            result_cols=result_cols,
        )
=======
        **params: Any,
    ) -> BoxInternalType:
        return F.crop_and_pad_bbox(bbox, crop_params, pad_params, rows, cols, result_rows, result_cols)
>>>>>>> 0cb8de50

    def apply_to_keypoints(
        self,
        keypoints: KeypointsInternalType,
        crop_params: Optional[Sequence[int]] = None,
        pad_params: Optional[Sequence[int]] = None,
        rows: int = 0,
        cols: int = 0,
        result_rows: int = 0,
        result_cols: int = 0,
<<<<<<< HEAD
        **params
    ) -> KeypointsInternalType:
        return F.crop_and_pad_keypoints(
            keypoints, crop_params, pad_params, rows, cols, result_rows, result_cols, self.keep_size
=======
        **params: Any,
    ) -> KeypointInternalType:
        return F.crop_and_pad_keypoint(
            keypoint, crop_params, pad_params, rows, cols, result_rows, result_cols, self.keep_size
>>>>>>> 0cb8de50
        )

    @property
    def targets_as_params(self) -> List[str]:
        return ["image"]

    @staticmethod
    def __prevent_zero(val1: int, val2: int, max_val: int) -> Tuple[int, int]:
        regain = abs(max_val) + 1
        regain1 = regain // 2
        regain2 = regain // 2
        if regain1 + regain2 < regain:
            regain1 += 1

        if regain1 > val1:
            diff = regain1 - val1
            regain1 = val1
            regain2 += diff
        elif regain2 > val2:
            diff = regain2 - val2
            regain2 = val2
            regain1 += diff

        val1 = val1 - regain1
        val2 = val2 - regain2

        return val1, val2

    @staticmethod
    def _prevent_zero(crop_params: List[int], height: int, width: int) -> List[int]:
        top, right, bottom, left = crop_params

        remaining_height = height - (top + bottom)
        remaining_width = width - (left + right)

        if remaining_height < 1:
            top, bottom = CropAndPad.__prevent_zero(top, bottom, height)
        if remaining_width < 1:
            left, right = CropAndPad.__prevent_zero(left, right, width)

        return [max(top, 0), max(right, 0), max(bottom, 0), max(left, 0)]

    def get_params_dependent_on_targets(self, params: Dict[str, Any]) -> Dict[str, Any]:
        height, width = params["image"].shape[:2]

        if self.px is not None:
            new_params = self._get_px_params()
        else:
            percent_params = self._get_percent_params()
            new_params = [
                int(percent_params[0] * height),
                int(percent_params[1] * width),
                int(percent_params[2] * height),
                int(percent_params[3] * width),
            ]

        pad_params = [max(i, 0) for i in new_params]

        crop_params = self._prevent_zero([-min(i, 0) for i in new_params], height, width)

        top, right, bottom, left = crop_params
        crop_params = [left, top, width - right, height - bottom]
        result_rows = crop_params[3] - crop_params[1]
        result_cols = crop_params[2] - crop_params[0]
        if result_cols == width and result_rows == height:
            crop_params = []

        top, right, bottom, left = pad_params
        pad_params = [top, bottom, left, right]
        if any(pad_params):
            result_rows += top + bottom
            result_cols += left + right
        else:
            pad_params = []

        return {
            "crop_params": crop_params or None,
            "pad_params": pad_params or None,
            "pad_value": None if pad_params is None else self._get_pad_value(self.pad_cval),
            "pad_value_mask": None if pad_params is None else self._get_pad_value(self.pad_cval_mask),
            "result_rows": result_rows,
            "result_cols": result_cols,
        }

    def _get_px_params(self) -> List[int]:
        if self.px is None:
            msg = "px is not set"
            raise ValueError(msg)

        if isinstance(self.px, int):
            params = [self.px] * 4
        elif len(self.px) == TWO:
            if self.sample_independently:
                params = [random.randrange(*self.px) for _ in range(4)]
            else:
                px = random.randrange(*self.px)
                params = [px] * 4
        elif isinstance(self.px[0], int):
            params = self.px
        else:
            params = [random.randrange(*i) for i in self.px]

        return params

    def _get_percent_params(self) -> List[float]:
        if self.percent is None:
            msg = "percent is not set"
            raise ValueError(msg)

        if isinstance(self.percent, float):
            params = [self.percent] * 4
        elif len(self.percent) == TWO:
            if self.sample_independently:
                params = [random.uniform(*self.percent) for _ in range(4)]
            else:
                px = random.uniform(*self.percent)
                params = [px] * 4
        elif isinstance(self.percent[0], (int, float)):
            params = self.percent
        else:
            params = [random.uniform(*i) for i in self.percent]

        return params  # params = [top, right, bottom, left]

    @staticmethod
    def _get_pad_value(pad_value: Union[float, Sequence[float]]) -> Union[int, float]:
        if isinstance(pad_value, (int, float)):
            return pad_value

        if len(pad_value) == TWO:
            a, b = pad_value
            if isinstance(a, int) and isinstance(b, int):
                return random.randint(a, b)

            return random.uniform(a, b)

        return random.choice(pad_value)

    def get_transform_init_args_names(self) -> Tuple[str, ...]:
        return (
            "px",
            "percent",
            "pad_mode",
            "pad_cval",
            "pad_cval_mask",
            "keep_size",
            "sample_independently",
            "interpolation",
        )


class RandomCropFromBorders(DualTransform):
    """Crop bbox from image randomly cut parts from borders without resize at the end

    Args:
        crop_left (float): single float value in (0.0, 1.0) range. Default 0.1. Image will be randomly cut
        from left side in range [0, crop_left * width)
        crop_right (float): single float value in (0.0, 1.0) range. Default 0.1. Image will be randomly cut
        from right side in range [(1 - crop_right) * width, width)
        crop_top (float): singlefloat value in (0.0, 1.0) range. Default 0.1. Image will be randomly cut
        from top side in range [0, crop_top * height)
        crop_bottom (float): single float value in (0.0, 1.0) range. Default 0.1. Image will be randomly cut
        from bottom side in range [(1 - crop_bottom) * height, height)
        p (float): probability of applying the transform. Default: 1.

    Targets:
        image, mask, bboxes, keypoints

    Image types:
        uint8, float32

    """

    _targets = (Targets.IMAGE, Targets.MASK, Targets.BBOXES, Targets.KEYPOINTS)

    def __init__(
        self,
        crop_left: float = 0.1,
        crop_right: float = 0.1,
        crop_top: float = 0.1,
        crop_bottom: float = 0.1,
        always_apply: bool = False,
        p: float = 1.0,
    ):
        super().__init__(always_apply, p)
        self.crop_left = crop_left
        self.crop_right = crop_right
        self.crop_top = crop_top
        self.crop_bottom = crop_bottom

    def get_params_dependent_on_targets(self, params: Dict[str, Any]) -> Dict[str, int]:
        img = params["image"]
        x_min = random.randint(0, int(self.crop_left * img.shape[1]))
        x_max = random.randint(max(x_min + 1, int((1 - self.crop_right) * img.shape[1])), img.shape[1])
        y_min = random.randint(0, int(self.crop_top * img.shape[0]))
        y_max = random.randint(max(y_min + 1, int((1 - self.crop_bottom) * img.shape[0])), img.shape[0])
        return {"x_min": x_min, "x_max": x_max, "y_min": y_min, "y_max": y_max}

    def apply(
        self, img: np.ndarray, x_min: int = 0, x_max: int = 0, y_min: int = 0, y_max: int = 0, **params: Any
    ) -> np.ndarray:
        return F.clamping_crop(img, x_min, y_min, x_max, y_max)

    def apply_to_mask(
        self, mask: np.ndarray, x_min: int = 0, x_max: int = 0, y_min: int = 0, y_max: int = 0, **params: Any
    ) -> np.ndarray:
        return F.clamping_crop(mask, x_min, y_min, x_max, y_max)

<<<<<<< HEAD
    def apply_to_bboxes(
        self, bboxes: BBoxesInternalType, x_min: int = 0, x_max: int = 0, y_min: int = 0, y_max: int = 0, **params
    ) -> BBoxesInternalType:
        return F.bboxes_crop(
            bboxes,
            x_min=x_min,
            y_min=y_min,
            x_max=x_max,
            y_max=y_max,
            rows=params["rows"],
            cols=params["cols"],
        )

    def apply_to_keypoints(
        self, keypoints: KeypointsInternalType, x_min=0, x_max=0, y_min=0, y_max=0, **params
    ) -> KeypointsInternalType:
        return F.crop_keypoints_by_coords(keypoints, crop_coords=np.array([x_min, y_min, x_max, y_max]))
=======
    def apply_to_bbox(
        self, bbox: BoxInternalType, x_min: int = 0, x_max: int = 0, y_min: int = 0, y_max: int = 0, **params: Any
    ) -> BoxInternalType:
        rows, cols = params["rows"], params["cols"]
        return F.bbox_crop(bbox, x_min, y_min, x_max, y_max, rows, cols)

    def apply_to_keypoint(
        self,
        keypoint: KeypointInternalType,
        x_min: int = 0,
        x_max: int = 0,
        y_min: int = 0,
        y_max: int = 0,
        **params: Any,
    ) -> KeypointInternalType:
        return F.crop_keypoint_by_coords(keypoint, crop_coords=(x_min, y_min, x_max, y_max))
>>>>>>> 0cb8de50

    @property
    def targets_as_params(self) -> List[str]:
        return ["image"]

    def get_transform_init_args_names(self) -> Tuple[str, ...]:
        return "crop_left", "crop_right", "crop_top", "crop_bottom"<|MERGE_RESOLUTION|>--- conflicted
+++ resolved
@@ -1,17 +1,12 @@
 import math
 import random
 from typing import Any, Dict, List, Optional, Sequence, Tuple, Union
-from warnings import warn
 
 import cv2
 import numpy as np
 
-from albumentations.augmentations.geometric import functional as FGeometric
 from albumentations.core.bbox_utils import union_of_bboxes
-from albumentations.core.transforms_interface import DualTransform, to_tuple
-from albumentations.core.types import BoxInternalType, KeypointInternalType, ScaleFloatType, Targets
-
-<<<<<<< HEAD
+
 from ...core.transforms_interface import (
     BBoxesInternalType,
     DualTransform,
@@ -19,8 +14,6 @@
     to_tuple,
 )
 from ..geometric import functional as FGeometric
-=======
->>>>>>> 0cb8de50
 from . import functional as F
 
 __all__ = [
@@ -37,54 +30,40 @@
     "BBoxSafeRandomCrop",
 ]
 
-TWO = 2
-THREE = 3
-
 
 class RandomCrop(DualTransform):
     """Crop a random part of the input.
 
     Args:
-        height: height of the crop.
-        width: width of the crop.
-        p: probability of applying the transform. Default: 1.
+        height (int): height of the crop.
+        width (int): width of the crop.
+        p (float): probability of applying the transform. Default: 1.
 
     Targets:
         image, mask, bboxes, keypoints
 
     Image types:
         uint8, float32
-
     """
 
-    _targets = (Targets.IMAGE, Targets.MASK, Targets.BBOXES, Targets.KEYPOINTS)
-
-    def __init__(self, height: int, width: int, always_apply: bool = False, p: float = 1.0):
+    def __init__(self, height, width, always_apply=False, p=1.0):
         super().__init__(always_apply, p)
         self.height = height
         self.width = width
 
-    def apply(self, img: np.ndarray, h_start: int = 0, w_start: int = 0, **params: Any) -> np.ndarray:
+    def apply(self, img, h_start=0, w_start=0, **params):
         return F.random_crop(img, self.height, self.width, h_start, w_start)
 
-    def get_params(self) -> Dict[str, float]:
+    def get_params(self):
         return {"h_start": random.random(), "w_start": random.random()}
 
-<<<<<<< HEAD
     def apply_to_bboxes(self, bboxes: BBoxesInternalType, **params) -> BBoxesInternalType:
         return F.bboxes_random_crop(bboxes, self.height, self.width, **params)
 
     def apply_to_keypoints(self, keypoints: KeypointsInternalType, **params) -> KeypointsInternalType:
         return F.keypoints_random_crop(keypoints, self.height, self.width, **params)
-=======
-    def apply_to_bbox(self, bbox: BoxInternalType, **params: Any) -> BoxInternalType:
-        return F.bbox_random_crop(bbox, self.height, self.width, **params)
-
-    def apply_to_keypoint(self, keypoint: KeypointInternalType, **params: Any) -> KeypointInternalType:
-        return F.keypoint_random_crop(keypoint, self.height, self.width, **params)
->>>>>>> 0cb8de50
-
-    def get_transform_init_args_names(self) -> Tuple[str, str]:
+
+    def get_transform_init_args_names(self):
         return ("height", "width")
 
 
@@ -92,9 +71,9 @@
     """Crop the central part of the input.
 
     Args:
-        height: height of the crop.
-        width: width of the crop.
-        p: probability of applying the transform. Default: 1.
+        height (int): height of the crop.
+        width (int): width of the crop.
+        p (float): probability of applying the transform. Default: 1.
 
     Targets:
         image, mask, bboxes, keypoints
@@ -106,34 +85,23 @@
         It is recommended to use uint8 images as input.
         Otherwise the operation will require internal conversion
         float32 -> uint8 -> float32 that causes worse performance.
-
     """
 
-    _targets = (Targets.IMAGE, Targets.MASK, Targets.BBOXES, Targets.KEYPOINTS)
-
-    def __init__(self, height: int, width: int, always_apply: bool = False, p: float = 1.0):
-        super().__init__(always_apply, p)
+    def __init__(self, height, width, always_apply=False, p=1.0):
+        super(CenterCrop, self).__init__(always_apply, p)
         self.height = height
         self.width = width
 
-    def apply(self, img: np.ndarray, **params: Any) -> np.ndarray:
+    def apply(self, img, **params):
         return F.center_crop(img, self.height, self.width)
 
-<<<<<<< HEAD
     def apply_to_bboxes(self, bboxes: BBoxesInternalType, **params) -> BBoxesInternalType:
         return F.bboxes_center_crop(bboxes=bboxes, crop_height=self.height, crop_width=self.width, **params)
 
     def apply_to_keypoints(self, keypoints: KeypointsInternalType, **params) -> KeypointsInternalType:
         return F.keypoints_center_crop(keypoints, self.height, self.width, **params)
-=======
-    def apply_to_bbox(self, bbox: BoxInternalType, **params: Any) -> BoxInternalType:
-        return F.bbox_center_crop(bbox, self.height, self.width, **params)
-
-    def apply_to_keypoint(self, keypoint: KeypointInternalType, **params: Any) -> KeypointInternalType:
-        return F.keypoint_center_crop(keypoint, self.height, self.width, **params)
->>>>>>> 0cb8de50
-
-    def get_transform_init_args_names(self) -> Tuple[str, str]:
+
+    def get_transform_init_args_names(self):
         return ("height", "width")
 
 
@@ -141,40 +109,28 @@
     """Crop region from image.
 
     Args:
-        x_min: Minimum upper left x coordinate.
-        y_min: Minimum upper left y coordinate.
-        x_max: Maximum lower right x coordinate.
-        y_max: Maximum lower right y coordinate.
+        x_min (int): Minimum upper left x coordinate.
+        y_min (int): Minimum upper left y coordinate.
+        x_max (int): Maximum lower right x coordinate.
+        y_max (int): Maximum lower right y coordinate.
 
     Targets:
         image, mask, bboxes, keypoints
 
     Image types:
         uint8, float32
-
     """
 
-    _targets = (Targets.IMAGE, Targets.MASK, Targets.BBOXES, Targets.KEYPOINTS)
-
-    def __init__(
-        self,
-        x_min: int = 0,
-        y_min: int = 0,
-        x_max: int = 1024,
-        y_max: int = 1024,
-        always_apply: bool = False,
-        p: float = 1.0,
-    ):
-        super().__init__(always_apply, p)
+    def __init__(self, x_min=0, y_min=0, x_max=1024, y_max=1024, always_apply=False, p=1.0):
+        super(Crop, self).__init__(always_apply, p)
         self.x_min = x_min
         self.y_min = y_min
         self.x_max = x_max
         self.y_max = y_max
 
-    def apply(self, img: np.ndarray, **params: Any) -> np.ndarray:
+    def apply(self, img, **params):
         return F.crop(img, x_min=self.x_min, y_min=self.y_min, x_max=self.x_max, y_max=self.y_max)
 
-<<<<<<< HEAD
     def apply_to_bboxes(self, bboxes: BBoxesInternalType, **params) -> BBoxesInternalType:
         return F.bboxes_crop(
             bboxes,
@@ -189,15 +145,8 @@
         return F.crop_keypoints_by_coords(
             keypoints, crop_coords=np.array([self.x_min, self.y_min, self.x_max, self.y_max])
         )
-=======
-    def apply_to_bbox(self, bbox: BoxInternalType, **params: Any) -> BoxInternalType:
-        return F.bbox_crop(bbox, x_min=self.x_min, y_min=self.y_min, x_max=self.x_max, y_max=self.y_max, **params)
-
-    def apply_to_keypoint(self, keypoint: KeypointInternalType, **params: Any) -> KeypointInternalType:
-        return F.crop_keypoint_by_coords(keypoint, crop_coords=(self.x_min, self.y_min, self.x_max, self.y_max))
->>>>>>> 0cb8de50
-
-    def get_transform_init_args_names(self) -> Tuple[str, str, str, str]:
+
+    def get_transform_init_args_names(self):
         return ("x_min", "y_min", "x_max", "y_max")
 
 
@@ -205,34 +154,23 @@
     """Crop area with mask if mask is non-empty, else make random crop.
 
     Args:
-        height: vertical size of crop in pixels
-        width: horizontal size of crop in pixels
+        height (int): vertical size of crop in pixels
+        width (int): horizontal size of crop in pixels
         ignore_values (list of int): values to ignore in mask, `0` values are always ignored
             (e.g. if background value is 5 set `ignore_values=[5]` to ignore)
         ignore_channels (list of int): channels to ignore in mask
             (e.g. if background is a first channel set `ignore_channels=[0]` to ignore)
-        p: probability of applying the transform. Default: 1.0.
+        p (float): probability of applying the transform. Default: 1.0.
 
     Targets:
         image, mask, bboxes, keypoints
 
     Image types:
         uint8, float32
-
     """
 
-    _targets = (Targets.IMAGE, Targets.MASK, Targets.BBOXES, Targets.KEYPOINTS)
-
-    def __init__(
-        self,
-        height: int,
-        width: int,
-        ignore_values: Optional[List[int]] = None,
-        ignore_channels: Optional[List[int]] = None,
-        always_apply: bool = False,
-        p: float = 1.0,
-    ):
-        super().__init__(always_apply, p)
+    def __init__(self, height, width, ignore_values=None, ignore_channels=None, always_apply=False, p=1.0):
+        super(CropNonEmptyMaskIfExists, self).__init__(always_apply, p)
 
         if ignore_values is not None and not isinstance(ignore_values, list):
             raise ValueError(f"Expected `ignore_values` of type `list`, got `{type(ignore_values)}`")
@@ -244,12 +182,9 @@
         self.ignore_values = ignore_values
         self.ignore_channels = ignore_channels
 
-    def apply(
-        self, img: np.ndarray, x_min: int = 0, x_max: int = 0, y_min: int = 0, y_max: int = 0, **params: Any
-    ) -> np.ndarray:
+    def apply(self, img, x_min=0, x_max=0, y_min=0, y_max=0, **params):
         return F.crop(img, x_min, y_min, x_max, y_max)
 
-<<<<<<< HEAD
     def apply_to_bboxes(
         self, bboxes: BBoxesInternalType, x_min=0, x_max=0, y_min=0, y_max=0, **params
     ) -> BBoxesInternalType:
@@ -267,34 +202,15 @@
         self, keypoints: KeypointsInternalType, x_min: int = 0, y_min: int = 0, x_max: int = 0, y_max: int = 0, **params
     ) -> KeypointsInternalType:
         return F.crop_keypoints_by_coords(keypoints, crop_coords=np.array([x_min, y_min, x_max, y_max]))
-=======
-    def apply_to_bbox(
-        self, bbox: BoxInternalType, x_min: int = 0, x_max: int = 0, y_min: int = 0, y_max: int = 0, **params: Any
-    ) -> BoxInternalType:
-        return F.bbox_crop(
-            bbox, x_min=x_min, x_max=x_max, y_min=y_min, y_max=y_max, rows=params["rows"], cols=params["cols"]
-        )
-
-    def apply_to_keypoint(
-        self,
-        keypoint: KeypointInternalType,
-        x_min: int = 0,
-        x_max: int = 0,
-        y_min: int = 0,
-        y_max: int = 0,
-        **params: Any,
-    ) -> KeypointInternalType:
-        return F.crop_keypoint_by_coords(keypoint, crop_coords=(x_min, y_min, x_max, y_max))
->>>>>>> 0cb8de50
-
-    def _preprocess_mask(self, mask: np.ndarray) -> np.ndarray:
+
+    def _preprocess_mask(self, mask):
         mask_height, mask_width = mask.shape[:2]
 
         if self.ignore_values is not None:
             ignore_values_np = np.array(self.ignore_values)
             mask = np.where(np.isin(mask, ignore_values_np), 0, mask)
 
-        if mask.ndim == THREE and self.ignore_channels is not None:
+        if mask.ndim == 3 and self.ignore_channels is not None:
             target_channels = np.array([ch for ch in range(mask.shape[-1]) if ch not in self.ignore_channels])
             mask = np.take(mask, target_channels, axis=-1)
 
@@ -305,7 +221,7 @@
 
         return mask
 
-    def update_params(self, params: Dict[str, Any], **kwargs: Any) -> Dict[str, Any]:
+    def update_params(self, params, **kwargs):
         super().update_params(params, **kwargs)
         if "mask" in kwargs:
             mask = self._preprocess_mask(kwargs["mask"])
@@ -315,13 +231,12 @@
             for m in masks[1:]:
                 mask |= self._preprocess_mask(m)
         else:
-            msg = "Can not find mask for CropNonEmptyMaskIfExists"
-            raise RuntimeError(msg)
+            raise RuntimeError("Can not find mask for CropNonEmptyMaskIfExists")
 
         mask_height, mask_width = mask.shape[:2]
 
         if mask.any():
-            mask = mask.sum(axis=-1) if mask.ndim == THREE else mask
+            mask = mask.sum(axis=-1) if mask.ndim == 3 else mask
             non_zero_yx = np.argwhere(mask)
             y, x = random.choice(non_zero_yx)
             x_min = x - random.randint(0, self.width - 1)
@@ -338,51 +253,33 @@
         params.update({"x_min": x_min, "x_max": x_max, "y_min": y_min, "y_max": y_max})
         return params
 
-    def get_transform_init_args_names(self) -> Tuple[str, str, str, str]:
+    def get_transform_init_args_names(self):
         return ("height", "width", "ignore_values", "ignore_channels")
 
 
 class _BaseRandomSizedCrop(DualTransform):
     # Base class for RandomSizedCrop and RandomResizedCrop
 
-    def __init__(
-        self, height: int, width: int, interpolation: int = cv2.INTER_LINEAR, always_apply: bool = False, p: float = 1.0
-    ):
-        super().__init__(always_apply, p)
+    def __init__(self, height, width, interpolation=cv2.INTER_LINEAR, always_apply=False, p=1.0):
+        super(_BaseRandomSizedCrop, self).__init__(always_apply, p)
         self.height = height
         self.width = width
         self.interpolation = interpolation
 
-    def apply(
-        self,
-        img: np.ndarray,
-        crop_height: int = 0,
-        crop_width: int = 0,
-        h_start: int = 0,
-        w_start: int = 0,
-        interpolation: int = cv2.INTER_LINEAR,
-        **params: Any,
-    ) -> np.ndarray:
+    def apply(self, img, crop_height=0, crop_width=0, h_start=0, w_start=0, interpolation=cv2.INTER_LINEAR, **params):
         crop = F.random_crop(img, crop_height, crop_width, h_start, w_start)
         return FGeometric.resize(crop, self.height, self.width, interpolation)
 
-<<<<<<< HEAD
     def apply_to_bboxes(
         self,
         bboxes: BBoxesInternalType,
-=======
-    def apply_to_bbox(
-        self,
-        bbox: BoxInternalType,
->>>>>>> 0cb8de50
         crop_height: int = 0,
         crop_width: int = 0,
         h_start: int = 0,
         w_start: int = 0,
         rows: int = 0,
         cols: int = 0,
-<<<<<<< HEAD
-        **params
+        **params,
     ) -> BBoxesInternalType:
         return F.bboxes_random_crop(
             bboxes,
@@ -403,34 +300,13 @@
         w_start=0,
         rows=0,
         cols=0,
-        **params
+        **params,
     ) -> KeypointsInternalType:
         keypoints = F.keypoints_random_crop(keypoints, crop_height, crop_width, h_start, w_start, rows, cols)
         scale_x = self.width / crop_width
         scale_y = self.height / crop_height
         keypoints = FGeometric.keypoints_scale(keypoints, scale_x, scale_y)
         return keypoints
-=======
-        **params: Any,
-    ) -> BoxInternalType:
-        return F.bbox_random_crop(bbox, crop_height, crop_width, h_start, w_start, rows, cols)
-
-    def apply_to_keypoint(
-        self,
-        keypoint: KeypointInternalType,
-        crop_height: int = 0,
-        crop_width: int = 0,
-        h_start: int = 0,
-        w_start: int = 0,
-        rows: int = 0,
-        cols: int = 0,
-        **params: Any,
-    ) -> KeypointInternalType:
-        keypoint = F.keypoint_random_crop(keypoint, crop_height, crop_width, h_start, w_start, rows, cols)
-        scale_x = self.width / crop_width
-        scale_y = self.height / crop_height
-        return FGeometric.keypoint_scale(keypoint, scale_x, scale_y)
->>>>>>> 0cb8de50
 
 
 class RandomSizedCrop(_BaseRandomSizedCrop):
@@ -451,27 +327,18 @@
 
     Image types:
         uint8, float32
-
     """
 
-    _targets = (Targets.IMAGE, Targets.MASK, Targets.BBOXES, Targets.KEYPOINTS)
-
     def __init__(
-        self,
-        min_max_height: Tuple[int, int],
-        height: int,
-        width: int,
-        w2h_ratio: float = 1.0,
-        interpolation: int = cv2.INTER_LINEAR,
-        always_apply: bool = False,
-        p: float = 1.0,
+        self, min_max_height, height, width, w2h_ratio=1.0, interpolation=cv2.INTER_LINEAR, always_apply=False, p=1.0
     ):
-        super().__init__(height=height, width=width, interpolation=interpolation, always_apply=always_apply, p=p)
-
+        super(RandomSizedCrop, self).__init__(
+            height=height, width=width, interpolation=interpolation, always_apply=always_apply, p=p
+        )
         self.min_max_height = min_max_height
         self.w2h_ratio = w2h_ratio
 
-    def get_params(self) -> Dict[str, Union[int, float]]:
+    def get_params(self):
         crop_height = random.randint(self.min_max_height[0], self.min_max_height[1])
         return {
             "h_start": random.random(),
@@ -480,7 +347,7 @@
             "crop_width": int(crop_height * self.w2h_ratio),
         }
 
-    def get_transform_init_args_names(self) -> Tuple[str, str, str, str, str]:
+    def get_transform_init_args_names(self):
         return "min_max_height", "height", "width", "w2h_ratio", "interpolation"
 
 
@@ -502,75 +369,74 @@
 
     Image types:
         uint8, float32
-
     """
-
-    _targets = (Targets.IMAGE, Targets.MASK, Targets.BBOXES, Targets.KEYPOINTS)
 
     def __init__(
         self,
-        height: int,
-        width: int,
-        scale: Tuple[float, float] = (0.08, 1.0),
-        ratio: Tuple[float, float] = (0.75, 1.3333333333333333),
-        interpolation: int = cv2.INTER_LINEAR,
-        always_apply: bool = False,
-        p: float = 1.0,
+        height,
+        width,
+        scale=(0.08, 1.0),
+        ratio=(0.75, 1.3333333333333333),
+        interpolation=cv2.INTER_LINEAR,
+        always_apply=False,
+        p=1.0,
     ):
-        super().__init__(height=height, width=width, interpolation=interpolation, always_apply=always_apply, p=p)
+        super(RandomResizedCrop, self).__init__(
+            height=height, width=width, interpolation=interpolation, always_apply=always_apply, p=p
+        )
         self.scale = scale
         self.ratio = ratio
 
-    def get_params_dependent_on_targets(self, params: Dict[str, Any]) -> Dict[str, Union[int, float]]:
+    def get_params_dependent_on_targets(self, params):
         img = params["image"]
         area = img.shape[0] * img.shape[1]
 
-        for _ in range(10):
+        for _attempt in range(10):
             target_area = random.uniform(*self.scale) * area
             log_ratio = (math.log(self.ratio[0]), math.log(self.ratio[1]))
             aspect_ratio = math.exp(random.uniform(*log_ratio))
 
-            width = int(round(math.sqrt(target_area * aspect_ratio)))
-            height = int(round(math.sqrt(target_area / aspect_ratio)))
-
-            if 0 < width <= img.shape[1] and 0 < height <= img.shape[0]:
-                i = random.randint(0, img.shape[0] - height)
-                j = random.randint(0, img.shape[1] - width)
+            w = int(round(math.sqrt(target_area * aspect_ratio)))  # skipcq: PTC-W0028
+            h = int(round(math.sqrt(target_area / aspect_ratio)))  # skipcq: PTC-W0028
+
+            if 0 < w <= img.shape[1] and 0 < h <= img.shape[0]:
+                i = random.randint(0, img.shape[0] - h)
+                j = random.randint(0, img.shape[1] - w)
                 return {
-                    "crop_height": height,
-                    "crop_width": width,
-                    "h_start": i * 1.0 / (img.shape[0] - height + 1e-10),
-                    "w_start": j * 1.0 / (img.shape[1] - width + 1e-10),
+                    "crop_height": h,
+                    "crop_width": w,
+                    "h_start": i * 1.0 / (img.shape[0] - h + 1e-10),
+                    "w_start": j * 1.0 / (img.shape[1] - w + 1e-10),
                 }
 
         # Fallback to central crop
         in_ratio = img.shape[1] / img.shape[0]
         if in_ratio < min(self.ratio):
-            width = img.shape[1]
-            height = int(round(width / min(self.ratio)))
+            w = img.shape[1]
+            h = int(round(w / min(self.ratio)))
         elif in_ratio > max(self.ratio):
-            height = img.shape[0]
-            width = int(round(height * max(self.ratio)))
+            h = img.shape[0]
+            w = int(round(h * max(self.ratio)))
         else:  # whole image
-            width = img.shape[1]
-            height = img.shape[0]
-        i = (img.shape[0] - height) // 2
-        j = (img.shape[1] - width) // 2
+            w = img.shape[1]
+            h = img.shape[0]
+        i = (img.shape[0] - h) // 2
+        j = (img.shape[1] - w) // 2
         return {
-            "crop_height": height,
-            "crop_width": width,
-            "h_start": i * 1.0 / (img.shape[0] - height + 1e-10),
-            "w_start": j * 1.0 / (img.shape[1] - width + 1e-10),
+            "crop_height": h,
+            "crop_width": w,
+            "h_start": i * 1.0 / (img.shape[0] - h + 1e-10),
+            "w_start": j * 1.0 / (img.shape[1] - w + 1e-10),
         }
 
-    def get_params(self) -> Dict[str, Any]:
+    def get_params(self):
         return {}
 
     @property
-    def targets_as_params(self) -> List[str]:
+    def targets_as_params(self):
         return ["image"]
 
-    def get_transform_init_args_names(self) -> Tuple[str, str, str, str, str]:
+    def get_transform_init_args_names(self):
         return "height", "width", "scale", "ratio", "interpolation"
 
 
@@ -582,8 +448,7 @@
             to `cropping_bbox` dimension.
             If max_part_shift is a single float, the range will be (max_part_shift, max_part_shift).
             Default (0.3, 0.3).
-        cropping_bbox_key (str): Additional target key for cropping box. Default `cropping_bbox`.
-        cropping_box_key (str): [Deprecated] Use `cropping_bbox_key` instead.
+        cropping_box_key (str): Additional target key for cropping box. Default `cropping_bbox`
         p (float): probability of applying the transform. Default: 1.
 
     Targets:
@@ -593,43 +458,28 @@
         uint8, float32
 
     Examples:
-        >>> aug = Compose([RandomCropNearBBox(max_part_shift=(0.1, 0.5), cropping_bbox_key='test_box')],
+        >>> aug = Compose([RandomCropNearBBox(max_part_shift=(0.1, 0.5), cropping_box_key='test_box')],
         >>>              bbox_params=BboxParams("pascal_voc"))
         >>> result = aug(image=image, bboxes=bboxes, test_box=[0, 5, 10, 20])
 
     """
 
-    _targets = (Targets.IMAGE, Targets.MASK, Targets.BBOXES, Targets.KEYPOINTS)
-
     def __init__(
         self,
-        max_part_shift: ScaleFloatType = (0.3, 0.3),
-        cropping_bbox_key: str = "cropping_bbox",
-        cropping_box_key: Optional[str] = None,  # Deprecated
+        max_part_shift: Union[float, Tuple[float, float]] = (0.3, 0.3),
+        cropping_box_key: str = "cropping_bbox",
         always_apply: bool = False,
         p: float = 1.0,
     ):
-        super().__init__(always_apply, p)
+        super(RandomCropNearBBox, self).__init__(always_apply, p)
         self.max_part_shift = to_tuple(max_part_shift, low=max_part_shift)
-
-        # Check for deprecated parameter and issue warning
-        if cropping_box_key is not None:
-            warn(
-                "The parameter 'cropping_box_key' is deprecated and will be removed in future versions. "
-                "Use 'cropping_bbox_key' instead.",
-                DeprecationWarning,
-                stacklevel=2,
-            )
-            # Ensure the new parameter is used even if the old one is passed
-            cropping_bbox_key = cropping_box_key
-
-        self.cropping_bbox_key = cropping_bbox_key
+        self.cropping_bbox_key = cropping_box_key
 
         if min(self.max_part_shift) < 0 or max(self.max_part_shift) > 1:
             raise ValueError(f"Invalid max_part_shift. Got: {max_part_shift}")
 
     def apply(
-        self, img: np.ndarray, x_min: int = 0, x_max: int = 0, y_min: int = 0, y_max: int = 0, **params: Any
+        self, img: np.ndarray, x_min: int = 0, x_max: int = 0, y_min: int = 0, y_max: int = 0, **params
     ) -> np.ndarray:
         return F.clamping_crop(img, x_min, y_min, x_max, y_max)
 
@@ -649,7 +499,6 @@
 
         return {"x_min": x_min, "x_max": x_max, "y_min": y_min, "y_max": y_max}
 
-<<<<<<< HEAD
     def apply_to_bboxes(
         self, bboxes: BBoxesInternalType, x_min: int = 0, y_min: int = 0, x_max: int = 0, y_max: int = 0, **params
     ) -> BBoxesInternalType:
@@ -666,61 +515,35 @@
         self, keypoints: KeypointsInternalType, x_min: int = 0, x_max: int = 0, y_min: int = 0, y_max: int = 0, **params
     ) -> KeypointsInternalType:
         return F.crop_keypoints_by_coords(keypoints, crop_coords=np.array((x_min, y_min, x_max, y_max)))
-=======
-    def apply_to_bbox(self, bbox: BoxInternalType, **params: Any) -> BoxInternalType:
-        return F.bbox_crop(bbox, **params)
-
-    def apply_to_keypoint(
-        self,
-        keypoint: KeypointInternalType,
-        x_min: int = 0,
-        x_max: int = 0,
-        y_min: int = 0,
-        y_max: int = 0,
-        **params: Any,
-    ) -> KeypointInternalType:
-        return F.crop_keypoint_by_coords(keypoint, crop_coords=(x_min, y_min, x_max, y_max))
->>>>>>> 0cb8de50
 
     @property
     def targets_as_params(self) -> List[str]:
         return [self.cropping_bbox_key]
 
-    def get_transform_init_args_names(self) -> Tuple[str, str]:
-        return ("max_part_shift", "cropping_bbox_key")
+    def get_transform_init_args_names(self) -> Tuple[str]:
+        return ("max_part_shift",)
 
 
 class BBoxSafeRandomCrop(DualTransform):
     """Crop a random part of the input without loss of bboxes.
 
     Args:
-        erosion_rate: erosion rate applied on input image height before crop.
-        p: probability of applying the transform. Default: 1.
+        erosion_rate (float): erosion rate applied on input image height before crop.
+        p (float): probability of applying the transform. Default: 1.
     Targets:
         image, mask, bboxes
     Image types:
         uint8, float32
-
     """
 
-    _targets = (Targets.IMAGE, Targets.MASK, Targets.BBOXES)
-
-    def __init__(self, erosion_rate: float = 0.0, always_apply: bool = False, p: float = 1.0):
-        super().__init__(always_apply, p)
+    def __init__(self, erosion_rate=0.0, always_apply=False, p=1.0):
+        super(BBoxSafeRandomCrop, self).__init__(always_apply, p)
         self.erosion_rate = erosion_rate
 
-    def apply(
-        self,
-        img: np.ndarray,
-        crop_height: int = 0,
-        crop_width: int = 0,
-        h_start: int = 0,
-        w_start: int = 0,
-        **params: Any,
-    ) -> np.ndarray:
+    def apply(self, img, crop_height=0, crop_width=0, h_start=0, w_start=0, **params):
         return F.random_crop(img, crop_height, crop_width, h_start, w_start)
 
-    def get_params_dependent_on_targets(self, params: Dict[str, Any]) -> Dict[str, Union[int, float]]:
+    def get_params_dependent_on_targets(self, params):
         img_h, img_w = params["image"].shape[:2]
         if len(params["bboxes"]) == 0:  # less likely, this class is for use with bboxes.
             erosive_h = int(img_h * (1.0 - self.erosion_rate))
@@ -745,31 +568,16 @@
         w_start = np.clip(0.0 if bw >= 1.0 else bx / (1.0 - bw), 0.0, 1.0)
         return {"h_start": h_start, "w_start": w_start, "crop_height": crop_height, "crop_width": crop_width}
 
-<<<<<<< HEAD
     def apply_to_bboxes(
         self, bboxes: BBoxesInternalType, crop_height=0, crop_width=0, h_start=0, w_start=0, rows=0, cols=0, **params
     ) -> BBoxesInternalType:
         return F.bboxes_random_crop(bboxes, crop_height, crop_width, h_start, w_start, rows, cols)
-=======
-    def apply_to_bbox(
-        self,
-        bbox: BoxInternalType,
-        crop_height: int = 0,
-        crop_width: int = 0,
-        h_start: int = 0,
-        w_start: int = 0,
-        rows: int = 0,
-        cols: int = 0,
-        **params: Any,
-    ) -> BoxInternalType:
-        return F.bbox_random_crop(bbox, crop_height, crop_width, h_start, w_start, rows, cols)
->>>>>>> 0cb8de50
 
     @property
-    def targets_as_params(self) -> List[str]:
+    def targets_as_params(self):
         return ["image", "bboxes"]
 
-    def get_transform_init_args_names(self) -> Tuple[str, ...]:
+    def get_transform_init_args_names(self):
         return ("erosion_rate",)
 
 
@@ -777,9 +585,9 @@
     """Crop a random part of the input and rescale it to some size without loss of bboxes.
 
     Args:
-        height: height after crop and resize.
-        width: width after crop and resize.
-        erosion_rate: erosion rate applied on input image height before crop.
+        height (int): height after crop and resize.
+        width (int): width after crop and resize.
+        erosion_rate (float): erosion rate applied on input image height before crop.
         interpolation (OpenCV flag): flag that is used to specify the interpolation algorithm. Should be one of:
             cv2.INTER_NEAREST, cv2.INTER_LINEAR, cv2.INTER_CUBIC, cv2.INTER_AREA, cv2.INTER_LANCZOS4.
             Default: cv2.INTER_LINEAR.
@@ -788,40 +596,20 @@
         image, mask, bboxes
     Image types:
         uint8, float32
-
     """
 
-    _targets = (Targets.IMAGE, Targets.MASK, Targets.BBOXES)
-
-    def __init__(
-        self,
-        height: int,
-        width: int,
-        erosion_rate: float = 0.0,
-        interpolation: int = cv2.INTER_LINEAR,
-        always_apply: bool = False,
-        p: float = 1.0,
-    ):
-        super().__init__(erosion_rate, always_apply, p)
+    def __init__(self, height, width, erosion_rate=0.0, interpolation=cv2.INTER_LINEAR, always_apply=False, p=1.0):
+        super(RandomSizedBBoxSafeCrop, self).__init__(erosion_rate, always_apply, p)
         self.height = height
         self.width = width
         self.interpolation = interpolation
 
-    def apply(
-        self,
-        img: np.ndarray,
-        crop_height: int = 0,
-        crop_width: int = 0,
-        h_start: int = 0,
-        w_start: int = 0,
-        interpolation: int = cv2.INTER_LINEAR,
-        **params: Any,
-    ) -> np.ndarray:
+    def apply(self, img, crop_height=0, crop_width=0, h_start=0, w_start=0, interpolation=cv2.INTER_LINEAR, **params):
         crop = F.random_crop(img, crop_height, crop_width, h_start, w_start)
         return FGeometric.resize(crop, self.height, self.width, interpolation)
 
-    def get_transform_init_args_names(self) -> Tuple[str, ...]:
-        return (*super().get_transform_init_args_names(), "height", "width", "interpolation")
+    def get_transform_init_args_names(self):
+        return super().get_transform_init_args_names() + ("height", "width", "interpolation")
 
 
 class CropAndPad(DualTransform):
@@ -909,15 +697,12 @@
 
     Image types:
         any
-
     """
-
-    _targets = (Targets.IMAGE, Targets.MASK, Targets.BBOXES, Targets.KEYPOINTS)
 
     def __init__(
         self,
-        px: Optional[Union[int, List[int]]] = None,
-        percent: Optional[Union[float, List[float]]] = None,
+        px: Optional[Union[int, Sequence[float], Sequence[Tuple]]] = None,
+        percent: Optional[Union[float, Sequence[float], Sequence[Tuple]]] = None,
         pad_mode: int = cv2.BORDER_CONSTANT,
         pad_cval: Union[float, Sequence[float]] = 0,
         pad_cval_mask: Union[float, Sequence[float]] = 0,
@@ -930,11 +715,9 @@
         super().__init__(always_apply, p)
 
         if px is None and percent is None:
-            msg = "px and percent are empty!"
-            raise ValueError(msg)
+            raise ValueError("px and percent are empty!")
         if px is not None and percent is not None:
-            msg = "Only px or percent may be set!"
-            raise ValueError(msg)
+            raise ValueError("Only px or percent may be set!")
 
         self.px = px
         self.percent = percent
@@ -953,11 +736,11 @@
         img: np.ndarray,
         crop_params: Sequence[int] = (),
         pad_params: Sequence[int] = (),
-        pad_value: float = 0,
+        pad_value: Union[int, float] = 0,
         rows: int = 0,
         cols: int = 0,
         interpolation: int = cv2.INTER_LINEAR,
-        **params: Any,
+        **params,
     ) -> np.ndarray:
         return F.crop_and_pad(
             img, crop_params, pad_params, pad_value, rows, cols, interpolation, self.pad_mode, self.keep_size
@@ -965,17 +748,17 @@
 
     def apply_to_mask(
         self,
-        mask: np.ndarray,
+        img: np.ndarray,
         crop_params: Optional[Sequence[int]] = None,
         pad_params: Optional[Sequence[int]] = None,
         pad_value_mask: Optional[float] = None,
         rows: int = 0,
         cols: int = 0,
         interpolation: int = cv2.INTER_NEAREST,
-        **params: Any,
+        **params,
     ) -> np.ndarray:
         return F.crop_and_pad(
-            mask, crop_params, pad_params, pad_value_mask, rows, cols, interpolation, self.pad_mode, self.keep_size
+            img, crop_params, pad_params, pad_value_mask, rows, cols, interpolation, self.pad_mode, self.keep_size
         )
 
     def apply_to_bboxes(
@@ -987,8 +770,7 @@
         cols: int = 0,
         result_rows: int = 0,
         result_cols: int = 0,
-<<<<<<< HEAD
-        **params
+        **params,
     ) -> BBoxesInternalType:
         return F.crop_and_pad_bboxes(
             bboxes,
@@ -999,11 +781,6 @@
             result_rows=result_rows,
             result_cols=result_cols,
         )
-=======
-        **params: Any,
-    ) -> BoxInternalType:
-        return F.crop_and_pad_bbox(bbox, crop_params, pad_params, rows, cols, result_rows, result_cols)
->>>>>>> 0cb8de50
 
     def apply_to_keypoints(
         self,
@@ -1014,17 +791,10 @@
         cols: int = 0,
         result_rows: int = 0,
         result_cols: int = 0,
-<<<<<<< HEAD
-        **params
+        **params,
     ) -> KeypointsInternalType:
         return F.crop_and_pad_keypoints(
             keypoints, crop_params, pad_params, rows, cols, result_rows, result_cols, self.keep_size
-=======
-        **params: Any,
-    ) -> KeypointInternalType:
-        return F.crop_and_pad_keypoint(
-            keypoint, crop_params, pad_params, rows, cols, result_rows, result_cols, self.keep_size
->>>>>>> 0cb8de50
         )
 
     @property
@@ -1054,7 +824,7 @@
         return val1, val2
 
     @staticmethod
-    def _prevent_zero(crop_params: List[int], height: int, width: int) -> List[int]:
+    def _prevent_zero(crop_params: List[int], height: int, width: int) -> Sequence[int]:
         top, right, bottom, left = crop_params
 
         remaining_height = height - (top + bottom)
@@ -1067,23 +837,21 @@
 
         return [max(top, 0), max(right, 0), max(bottom, 0), max(left, 0)]
 
-    def get_params_dependent_on_targets(self, params: Dict[str, Any]) -> Dict[str, Any]:
+    def get_params_dependent_on_targets(self, params) -> dict:
         height, width = params["image"].shape[:2]
 
         if self.px is not None:
-            new_params = self._get_px_params()
+            params = self._get_px_params()
         else:
-            percent_params = self._get_percent_params()
-            new_params = [
-                int(percent_params[0] * height),
-                int(percent_params[1] * width),
-                int(percent_params[2] * height),
-                int(percent_params[3] * width),
-            ]
-
-        pad_params = [max(i, 0) for i in new_params]
-
-        crop_params = self._prevent_zero([-min(i, 0) for i in new_params], height, width)
+            params = self._get_percent_params()
+            params[0] = int(params[0] * height)
+            params[1] = int(params[1] * width)
+            params[2] = int(params[2] * height)
+            params[3] = int(params[3] * width)
+
+        pad_params = [max(i, 0) for i in params]
+
+        crop_params = self._prevent_zero([-min(i, 0) for i in params], height, width)
 
         top, right, bottom, left = crop_params
         crop_params = [left, top, width - right, height - bottom]
@@ -1111,41 +879,35 @@
 
     def _get_px_params(self) -> List[int]:
         if self.px is None:
-            msg = "px is not set"
-            raise ValueError(msg)
+            raise ValueError("px is not set")
 
         if isinstance(self.px, int):
             params = [self.px] * 4
-        elif len(self.px) == TWO:
+        elif len(self.px) == 2:
             if self.sample_independently:
                 params = [random.randrange(*self.px) for _ in range(4)]
             else:
                 px = random.randrange(*self.px)
                 params = [px] * 4
-        elif isinstance(self.px[0], int):
-            params = self.px
         else:
-            params = [random.randrange(*i) for i in self.px]
-
-        return params
+            params = [i if isinstance(i, int) else random.randrange(*i) for i in self.px]  # type: ignore
+
+        return params  # [top, right, bottom, left]
 
     def _get_percent_params(self) -> List[float]:
         if self.percent is None:
-            msg = "percent is not set"
-            raise ValueError(msg)
+            raise ValueError("percent is not set")
 
         if isinstance(self.percent, float):
             params = [self.percent] * 4
-        elif len(self.percent) == TWO:
+        elif len(self.percent) == 2:
             if self.sample_independently:
                 params = [random.uniform(*self.percent) for _ in range(4)]
             else:
                 px = random.uniform(*self.percent)
                 params = [px] * 4
-        elif isinstance(self.percent[0], (int, float)):
-            params = self.percent
         else:
-            params = [random.uniform(*i) for i in self.percent]
+            params = [i if isinstance(i, (int, float)) else random.uniform(*i) for i in self.percent]
 
         return params  # params = [top, right, bottom, left]
 
@@ -1154,7 +916,7 @@
         if isinstance(pad_value, (int, float)):
             return pad_value
 
-        if len(pad_value) == TWO:
+        if len(pad_value) == 2:
             a, b = pad_value
             if isinstance(a, int) and isinstance(b, int):
                 return random.randint(a, b)
@@ -1195,27 +957,24 @@
 
     Image types:
         uint8, float32
-
     """
-
-    _targets = (Targets.IMAGE, Targets.MASK, Targets.BBOXES, Targets.KEYPOINTS)
 
     def __init__(
         self,
-        crop_left: float = 0.1,
-        crop_right: float = 0.1,
-        crop_top: float = 0.1,
-        crop_bottom: float = 0.1,
-        always_apply: bool = False,
-        p: float = 1.0,
+        crop_left=0.1,
+        crop_right=0.1,
+        crop_top=0.1,
+        crop_bottom=0.1,
+        always_apply=False,
+        p=1.0,
     ):
-        super().__init__(always_apply, p)
+        super(RandomCropFromBorders, self).__init__(always_apply, p)
         self.crop_left = crop_left
         self.crop_right = crop_right
         self.crop_top = crop_top
         self.crop_bottom = crop_bottom
 
-    def get_params_dependent_on_targets(self, params: Dict[str, Any]) -> Dict[str, int]:
+    def get_params_dependent_on_targets(self, params):
         img = params["image"]
         x_min = random.randint(0, int(self.crop_left * img.shape[1]))
         x_max = random.randint(max(x_min + 1, int((1 - self.crop_right) * img.shape[1])), img.shape[1])
@@ -1223,17 +982,12 @@
         y_max = random.randint(max(y_min + 1, int((1 - self.crop_bottom) * img.shape[0])), img.shape[0])
         return {"x_min": x_min, "x_max": x_max, "y_min": y_min, "y_max": y_max}
 
-    def apply(
-        self, img: np.ndarray, x_min: int = 0, x_max: int = 0, y_min: int = 0, y_max: int = 0, **params: Any
-    ) -> np.ndarray:
+    def apply(self, img, x_min=0, x_max=0, y_min=0, y_max=0, **params):
         return F.clamping_crop(img, x_min, y_min, x_max, y_max)
 
-    def apply_to_mask(
-        self, mask: np.ndarray, x_min: int = 0, x_max: int = 0, y_min: int = 0, y_max: int = 0, **params: Any
-    ) -> np.ndarray:
+    def apply_to_mask(self, mask, x_min=0, x_max=0, y_min=0, y_max=0, **params):
         return F.clamping_crop(mask, x_min, y_min, x_max, y_max)
 
-<<<<<<< HEAD
     def apply_to_bboxes(
         self, bboxes: BBoxesInternalType, x_min: int = 0, x_max: int = 0, y_min: int = 0, y_max: int = 0, **params
     ) -> BBoxesInternalType:
@@ -1251,28 +1005,10 @@
         self, keypoints: KeypointsInternalType, x_min=0, x_max=0, y_min=0, y_max=0, **params
     ) -> KeypointsInternalType:
         return F.crop_keypoints_by_coords(keypoints, crop_coords=np.array([x_min, y_min, x_max, y_max]))
-=======
-    def apply_to_bbox(
-        self, bbox: BoxInternalType, x_min: int = 0, x_max: int = 0, y_min: int = 0, y_max: int = 0, **params: Any
-    ) -> BoxInternalType:
-        rows, cols = params["rows"], params["cols"]
-        return F.bbox_crop(bbox, x_min, y_min, x_max, y_max, rows, cols)
-
-    def apply_to_keypoint(
-        self,
-        keypoint: KeypointInternalType,
-        x_min: int = 0,
-        x_max: int = 0,
-        y_min: int = 0,
-        y_max: int = 0,
-        **params: Any,
-    ) -> KeypointInternalType:
-        return F.crop_keypoint_by_coords(keypoint, crop_coords=(x_min, y_min, x_max, y_max))
->>>>>>> 0cb8de50
 
     @property
-    def targets_as_params(self) -> List[str]:
+    def targets_as_params(self):
         return ["image"]
 
-    def get_transform_init_args_names(self) -> Tuple[str, ...]:
+    def get_transform_init_args_names(self):
         return "crop_left", "crop_right", "crop_top", "crop_bottom"