import random
from functools import partial

import cv2
import numpy as np
import pytest

import albumentations as A
import albumentations.augmentations.functional as F
import albumentations.augmentations.geometric.functional as FGeometric
<<<<<<< HEAD
from albumentations.augmentations.color.functional import equalize
=======
from albumentations.augmentations.blur.functional import gaussian_blur
>>>>>>> 2a857a8c

from .utils import get_dual_transforms, get_image_only_transforms, get_transforms


def set_seed(seed=0):
    random.seed(seed)
    np.random.seed(seed)


def test_transpose_both_image_and_mask():
    image = np.ones((8, 6, 3))
    mask = np.ones((8, 6))
    augmentation = A.Transpose(p=1)
    augmented = augmentation(image=image, mask=mask)
    assert augmented["image"].shape == (6, 8, 3)
    assert augmented["mask"].shape == (6, 8)


@pytest.mark.parametrize("interpolation", [cv2.INTER_NEAREST, cv2.INTER_LINEAR, cv2.INTER_CUBIC])
def test_rotate_interpolation(interpolation):
    image = np.random.randint(low=0, high=256, size=(100, 100, 3), dtype=np.uint8)
    mask = np.random.randint(low=0, high=2, size=(100, 100), dtype=np.uint8)
    aug = A.Rotate(limit=(45, 45), interpolation=interpolation, p=1)
    data = aug(image=image, mask=mask)
    expected_image = FGeometric.rotate(image, 45, interpolation=interpolation, border_mode=cv2.BORDER_REFLECT_101)
    expected_mask = FGeometric.rotate(mask, 45, interpolation=cv2.INTER_NEAREST, border_mode=cv2.BORDER_REFLECT_101)
    assert np.array_equal(data["image"], expected_image)
    assert np.array_equal(data["mask"], expected_mask)


def test_rotate_crop_border():
    image = np.random.randint(low=100, high=256, size=(100, 100, 3), dtype=np.uint8)
    border_value = 13
    aug = A.Rotate(limit=(45, 45), p=1, value=border_value, border_mode=cv2.BORDER_CONSTANT, crop_border=True)
    aug_img = aug(image=image)["image"]
    expected_size = int(np.round(100 / np.sqrt(2)))
    assert aug_img.shape[0] == expected_size
    assert (aug_img == border_value).sum() == 0


@pytest.mark.parametrize("interpolation", [cv2.INTER_NEAREST, cv2.INTER_LINEAR, cv2.INTER_CUBIC])
def test_shift_scale_rotate_interpolation(interpolation):
    image = np.random.randint(low=0, high=256, size=(100, 100, 3), dtype=np.uint8)
    mask = np.random.randint(low=0, high=2, size=(100, 100), dtype=np.uint8)
    aug = A.ShiftScaleRotate(
        shift_limit=(0.2, 0.2), scale_limit=(1.1, 1.1), rotate_limit=(45, 45), interpolation=interpolation, p=1
    )
    data = aug(image=image, mask=mask)
    expected_image = FGeometric.shift_scale_rotate(
        image, angle=45, scale=2.1, dx=0.2, dy=0.2, interpolation=interpolation, border_mode=cv2.BORDER_REFLECT_101
    )
    expected_mask = FGeometric.shift_scale_rotate(
        mask, angle=45, scale=2.1, dx=0.2, dy=0.2, interpolation=cv2.INTER_NEAREST, border_mode=cv2.BORDER_REFLECT_101
    )
    assert np.array_equal(data["image"], expected_image)
    assert np.array_equal(data["mask"], expected_mask)


@pytest.mark.parametrize("interpolation", [cv2.INTER_NEAREST, cv2.INTER_LINEAR, cv2.INTER_CUBIC])
def test_optical_distortion_interpolation(interpolation):
    image = np.random.randint(low=0, high=256, size=(100, 100, 3), dtype=np.uint8)
    mask = np.random.randint(low=0, high=2, size=(100, 100), dtype=np.uint8)
    aug = A.OpticalDistortion(distort_limit=(0.05, 0.05), shift_limit=(0, 0), interpolation=interpolation, p=1)
    data = aug(image=image, mask=mask)
    expected_image = FGeometric.optical_distortion(
        image, k=0.05, dx=0, dy=0, interpolation=interpolation, border_mode=cv2.BORDER_REFLECT_101
    )
    expected_mask = FGeometric.optical_distortion(
        mask, k=0.05, dx=0, dy=0, interpolation=cv2.INTER_NEAREST, border_mode=cv2.BORDER_REFLECT_101
    )
    assert np.array_equal(data["image"], expected_image)
    assert np.array_equal(data["mask"], expected_mask)


@pytest.mark.parametrize("interpolation", [cv2.INTER_NEAREST, cv2.INTER_LINEAR, cv2.INTER_CUBIC])
def test_grid_distortion_interpolation(interpolation):
    image = np.random.randint(low=0, high=256, size=(100, 100, 3), dtype=np.uint8)
    mask = np.random.randint(low=0, high=2, size=(100, 100), dtype=np.uint8)
    aug = A.GridDistortion(num_steps=1, distort_limit=(0.3, 0.3), interpolation=interpolation, p=1)
    data = aug(image=image, mask=mask)
    expected_image = FGeometric.grid_distortion(
        image, num_steps=1, xsteps=[1.3], ysteps=[1.3], interpolation=interpolation, border_mode=cv2.BORDER_REFLECT_101
    )
    expected_mask = FGeometric.grid_distortion(
        mask,
        num_steps=1,
        xsteps=[1.3],
        ysteps=[1.3],
        interpolation=cv2.INTER_NEAREST,
        border_mode=cv2.BORDER_REFLECT_101,
    )
    assert np.array_equal(data["image"], expected_image)
    assert np.array_equal(data["mask"], expected_mask)


@pytest.mark.parametrize("size", [17, 21, 33])
def test_grid_distortion_steps(size):
    image = np.random.rand(size, size, 3)
    aug = A.GridDistortion(num_steps=size - 2, p=1)
    data = aug(image=image)
    assert np.array_equal(data["image"].shape, (size, size, 3))


@pytest.mark.parametrize("interpolation", [cv2.INTER_NEAREST, cv2.INTER_LINEAR, cv2.INTER_CUBIC])
def test_elastic_transform_interpolation(monkeypatch, interpolation):
    image = np.random.randint(low=0, high=256, size=(100, 100, 3), dtype=np.uint8)
    mask = np.random.randint(low=0, high=2, size=(100, 100), dtype=np.uint8)
    monkeypatch.setattr(
        "albumentations.augmentations.geometric.ElasticTransform.get_params", lambda *_: {"random_state": 1111}
    )
    aug = A.ElasticTransform(alpha=1, sigma=50, alpha_affine=50, interpolation=interpolation, p=1)
    data = aug(image=image, mask=mask)
    expected_image = FGeometric.elastic_transform(
        image,
        alpha=1,
        sigma=50,
        alpha_affine=50,
        interpolation=interpolation,
        border_mode=cv2.BORDER_REFLECT_101,
        random_state=np.random.RandomState(1111),
    )
    expected_mask = FGeometric.elastic_transform(
        mask,
        alpha=1,
        sigma=50,
        alpha_affine=50,
        interpolation=cv2.INTER_NEAREST,
        border_mode=cv2.BORDER_REFLECT_101,
        random_state=np.random.RandomState(1111),
    )
    assert np.array_equal(data["image"], expected_image)
    assert np.array_equal(data["mask"], expected_mask)


@pytest.mark.parametrize(
    ["augmentation_cls", "params"],
    get_dual_transforms(
        custom_arguments={
            A.Crop: {"y_min": 0, "y_max": 10, "x_min": 0, "x_max": 10},
            A.CenterCrop: {"height": 10, "width": 10},
            A.CropNonEmptyMaskIfExists: {"height": 10, "width": 10},
            A.RandomCrop: {"height": 10, "width": 10},
            A.RandomResizedCrop: {"height": 10, "width": 10},
            A.RandomSizedCrop: {"min_max_height": (4, 8), "height": 10, "width": 10},
            A.CropAndPad: {"px": 10},
            A.Resize: {"height": 10, "width": 10},
            A.PixelDropout: {"dropout_prob": 0.5, "mask_drop_value": 10, "drop_value": 20},
        },
        except_augmentations={A.RandomCropNearBBox, A.RandomSizedBBoxSafeCrop, A.BBoxSafeRandomCrop, A.PixelDropout},
    ),
)
def test_binary_mask_interpolation(augmentation_cls, params):
    """Checks whether transformations based on DualTransform does not introduce a mask interpolation artifacts"""
    aug = augmentation_cls(p=1, **params)
    image = np.random.randint(low=0, high=256, size=(100, 100, 3), dtype=np.uint8)
    mask = np.random.randint(low=0, high=2, size=(100, 100), dtype=np.uint8)
    data = aug(image=image, mask=mask)
    assert np.array_equal(np.unique(data["mask"]), np.array([0, 1]))


@pytest.mark.parametrize(
    ["augmentation_cls", "params"],
    get_dual_transforms(
        custom_arguments={
            A.Crop: {"y_min": 0, "y_max": 10, "x_min": 0, "x_max": 10},
            A.CenterCrop: {"height": 10, "width": 10},
            A.CropNonEmptyMaskIfExists: {"height": 10, "width": 10},
            A.RandomCrop: {"height": 10, "width": 10},
            A.RandomResizedCrop: {"height": 10, "width": 10},
            A.RandomSizedCrop: {"min_max_height": (4, 8), "height": 10, "width": 10},
            A.Resize: {"height": 10, "width": 10},
            A.PixelDropout: {"dropout_prob": 0.5, "mask_drop_value": 10, "drop_value": 20},
        },
        except_augmentations={
            A.RandomCropNearBBox,
            A.RandomSizedBBoxSafeCrop,
            A.BBoxSafeRandomCrop,
            A.CropAndPad,
            A.PixelDropout,
        },
    ),
)
def test_semantic_mask_interpolation(augmentation_cls, params):
    """Checks whether transformations based on DualTransform does not introduce a mask interpolation artifacts.
    Note: IAAAffine, IAAPiecewiseAffine, IAAPerspective does not properly operate if mask has values other than {0;1}
    """
    aug = augmentation_cls(p=1, **params)
    image = np.random.randint(low=0, high=256, size=(100, 100, 3), dtype=np.uint8)
    mask = np.random.randint(low=0, high=4, size=(100, 100), dtype=np.uint8) * 64

    data = aug(image=image, mask=mask)
    assert np.array_equal(np.unique(data["mask"]), np.array([0, 64, 128, 192]))


def __test_multiprocessing_support_proc(args):
    x, transform = args
    return transform(image=x)


@pytest.mark.parametrize(
    ["augmentation_cls", "params"],
    get_transforms(
        custom_arguments={
            A.Crop: {"y_min": 0, "y_max": 10, "x_min": 0, "x_max": 10},
            A.CenterCrop: {"height": 10, "width": 10},
            A.CropNonEmptyMaskIfExists: {"height": 10, "width": 10},
            A.RandomCrop: {"height": 10, "width": 10},
            A.RandomResizedCrop: {"height": 10, "width": 10},
            A.RandomSizedCrop: {"min_max_height": (4, 8), "height": 10, "width": 10},
            A.CropAndPad: {"px": 10},
            A.Resize: {"height": 10, "width": 10},
            A.TemplateTransform: {
                "templates": np.random.randint(low=0, high=256, size=(100, 100, 3), dtype=np.uint8),
            },
        },
        except_augmentations={
            A.RandomCropNearBBox,
            A.RandomSizedBBoxSafeCrop,
            A.BBoxSafeRandomCrop,
            A.CropNonEmptyMaskIfExists,
            A.FDA,
            A.HistogramMatching,
            A.PixelDistributionAdaptation,
            A.MaskDropout,
        },
    ),
)
def test_multiprocessing_support(mp_pool, augmentation_cls, params):
    """Checks whether we can use augmentations in multiprocessing environments"""
    aug = augmentation_cls(p=1, **params)
    image = np.random.randint(low=0, high=256, size=(100, 100, 3), dtype=np.uint8)

    mp_pool.map(__test_multiprocessing_support_proc, map(lambda x: (x, aug), [image] * 10))


def test_force_apply():
    """
    Unit test for https://github.com/albumentations-team/albumentations/issues/189
    """
    aug = A.Compose(
        [
            A.OneOrOther(
                A.Compose(
                    [
                        A.RandomSizedCrop(min_max_height=(256, 1025), height=512, width=512, p=1),
                        A.OneOf(
                            [
                                A.RandomSizedCrop(min_max_height=(256, 512), height=384, width=384, p=0.5),
                                A.RandomSizedCrop(min_max_height=(256, 512), height=512, width=512, p=0.5),
                            ]
                        ),
                    ]
                ),
                A.Compose(
                    [
                        A.RandomSizedCrop(min_max_height=(256, 1025), height=256, width=256, p=1),
                        A.OneOf([A.HueSaturationValue(p=0.5), A.RGBShift(p=0.7)], p=1),
                    ]
                ),
            ),
            A.HorizontalFlip(p=1),
            A.RandomBrightnessContrast(p=0.5),
        ]
    )

    res = aug(image=np.zeros((1248, 1248, 3), dtype=np.uint8))
    assert res["image"].shape[0] in (256, 384, 512)
    assert res["image"].shape[1] in (256, 384, 512)


@pytest.mark.parametrize(
    ["augmentation_cls", "params"],
    get_image_only_transforms(
        custom_arguments={
            A.HistogramMatching: {
                "reference_images": [np.random.randint(0, 256, [100, 100, 3], dtype=np.uint8)],
                "read_fn": lambda x: x,
            },
            A.FDA: {
                "reference_images": [np.random.randint(0, 256, [100, 100, 3], dtype=np.uint8)],
                "read_fn": lambda x: x,
            },
            A.PixelDistributionAdaptation: {
                "reference_images": [np.random.randint(0, 256, [100, 100, 3], dtype=np.uint8)],
                "read_fn": lambda x: x,
                "transform_type": "standard",
            },
            A.TemplateTransform: {
                "templates": np.random.randint(low=0, high=256, size=(100, 100, 3), dtype=np.uint8),
            },
        },
    ),
)
def test_additional_targets_for_image_only(augmentation_cls, params):
    aug = A.Compose([augmentation_cls(always_apply=True, **params)], additional_targets={"image2": "image"})
    for _i in range(10):
        image1 = np.random.randint(low=0, high=256, size=(100, 100, 3), dtype=np.uint8)
        image2 = image1.copy()
        res = aug(image=image1, image2=image2)
        aug1 = res["image"]
        aug2 = res["image2"]
        assert np.array_equal(aug1, aug2)


def test_image_invert():
    for _ in range(10):
        # test for np.uint8 dtype
        image1 = np.random.randint(low=0, high=256, size=(100, 100, 3), dtype=np.uint8)
        image2 = A.to_float(image1)
        r_int = F.invert(F.invert(image1))
        r_float = F.invert(F.invert(image2))
        r_to_float = A.to_float(r_int)
        assert np.allclose(r_float, r_to_float, atol=0.01)


def test_lambda_transform():
    def negate_image(image, **kwargs):
        return -image

    def one_hot_mask(mask, num_channels, **kwargs):
        new_mask = np.eye(num_channels, dtype=np.uint8)[mask]
        return new_mask

    def vflip_bbox(bbox, **kwargs):
        return FGeometric.bbox_vflip(bbox, **kwargs)

    def vflip_keypoint(keypoint, **kwargs):
        return FGeometric.keypoint_vflip(keypoint, **kwargs)

    aug = A.Lambda(
        image=negate_image, mask=partial(one_hot_mask, num_channels=16), bbox=vflip_bbox, keypoint=vflip_keypoint, p=1
    )

    output = aug(
        image=np.ones((10, 10, 3), dtype=np.float32),
        mask=np.tile(np.arange(0, 10), (10, 1)),
        bboxes=[(10, 15, 25, 35)],
        keypoints=[(20, 30, 40, 50)],
    )
    assert (output["image"] < 0).all()
    assert output["mask"].shape[2] == 16  # num_channels
    assert output["bboxes"] == [FGeometric.bbox_vflip((10, 15, 25, 35), 10, 10)]
    assert output["keypoints"] == [FGeometric.keypoint_vflip((20, 30, 40, 50), 10, 10)]


def test_channel_droput():
    img = np.ones((10, 10, 3), dtype=np.float32)

    aug = A.ChannelDropout(channel_drop_range=(1, 1), always_apply=True)  # Drop one channel

    transformed = aug(image=img)["image"]

    assert sum(transformed[:, :, c].max() for c in range(img.shape[2])) == 2

    aug = A.ChannelDropout(channel_drop_range=(2, 2), always_apply=True)  # Drop two channels
    transformed = aug(image=img)["image"]

    assert sum(transformed[:, :, c].max() for c in range(img.shape[2])) == 1


def test_equalize():
    aug = A.Equalize(p=1)

    img = np.random.randint(0, 256, 256 * 256 * 3, np.uint8).reshape((256, 256, 3))
    a = aug(image=img)["image"]
    b = equalize(img)
    assert np.all(a == b)

    mask = np.random.randint(0, 2, 256 * 256, np.uint8).reshape((256, 256))
    aug = A.Equalize(mask=mask, p=1)
    a = aug(image=img)["image"]
    b = equalize(img, mask=mask)
    assert np.all(a == b)

    def mask_func(image, test):  # skipcq: PYL-W0613
        return mask

    aug = A.Equalize(mask=mask_func, mask_params=["test"], p=1)
    assert np.all(aug(image=img, test=mask)["image"] == equalize(img, mask=mask))


def test_crop_non_empty_mask():
    def _test_crop(mask, crop, aug, n=1):
        for _ in range(n):
            augmented = aug(image=mask, mask=mask)
            np.testing.assert_array_equal(augmented["image"], crop)
            np.testing.assert_array_equal(augmented["mask"], crop)

    def _test_crops(masks, crops, aug, n=1):
        for _ in range(n):
            augmented = aug(image=masks[0], masks=masks)
            for crop, augment in zip(crops, augmented["masks"]):
                np.testing.assert_array_equal(augment, crop)

    # test general case
    mask_1 = np.zeros([10, 10], dtype=np.uint8)  # uint8 required for passing mask_1 as `masks` (which uses bitwise or)
    mask_1[0, 0] = 1
    crop_1 = np.array([[1]])
    aug_1 = A.CropNonEmptyMaskIfExists(1, 1)

    # test empty mask
    mask_2 = np.zeros([10, 10], dtype=np.uint8)  # uint8 required for passing mask_2 as `masks` (which uses bitwise or)
    crop_2 = np.array([[0]])
    aug_2 = A.CropNonEmptyMaskIfExists(1, 1)

    # test ignore values
    mask_3 = np.ones([2, 2])
    mask_3[0, 0] = 2
    crop_3 = np.array([[2]])
    aug_3 = A.CropNonEmptyMaskIfExists(1, 1, ignore_values=[1])

    # test ignore channels
    mask_4 = np.zeros([2, 2, 2])
    mask_4[0, 0, 0] = 1
    mask_4[1, 1, 1] = 2
    crop_4 = np.array([[[1, 0]]])
    aug_4 = A.CropNonEmptyMaskIfExists(1, 1, ignore_channels=[1])

    # test full size crop
    mask_5 = np.random.random([10, 10, 3])
    crop_5 = mask_5
    aug_5 = A.CropNonEmptyMaskIfExists(10, 10)

    mask_6 = np.zeros([10, 10, 3])
    mask_6[0, 0, 0] = 0
    crop_6 = mask_6
    aug_6 = A.CropNonEmptyMaskIfExists(10, 10, ignore_values=[1])

    _test_crop(mask_1, crop_1, aug_1, n=1)
    _test_crop(mask_2, crop_2, aug_2, n=1)
    _test_crop(mask_3, crop_3, aug_3, n=5)
    _test_crop(mask_4, crop_4, aug_4, n=5)
    _test_crop(mask_5, crop_5, aug_5, n=1)
    _test_crop(mask_6, crop_6, aug_6, n=10)
    _test_crops([mask_2, mask_1], [crop_2, crop_1], aug_1, n=1)


@pytest.mark.parametrize("interpolation", [cv2.INTER_NEAREST, cv2.INTER_LINEAR, cv2.INTER_CUBIC])
def test_downscale(interpolation):
    img_float = np.random.rand(100, 100, 3)
    img_uint = (img_float * 255).astype("uint8")

    aug = A.Downscale(scale_min=0.5, scale_max=0.5, interpolation=interpolation, always_apply=True)

    for img in (img_float, img_uint):
        transformed = aug(image=img)["image"]
        func_applied = F.downscale(img, scale=0.5, down_interpolation=interpolation, up_interpolation=interpolation)
        np.testing.assert_almost_equal(transformed, func_applied)


def test_crop_keypoints():
    image = np.random.randint(0, 256, (100, 100), np.uint8)
    keypoints = [(50, 50, 0, 0)]

    aug = A.Crop(0, 0, 80, 80, p=1)
    result = aug(image=image, keypoints=keypoints)
    assert result["keypoints"] == keypoints

    aug = A.Crop(50, 50, 100, 100, p=1)
    result = aug(image=image, keypoints=keypoints)
    assert result["keypoints"] == [(0, 0, 0, 0)]


def test_longest_max_size_keypoints():
    img = np.random.randint(0, 256, [50, 10], np.uint8)
    keypoints = [(9, 5, 0, 0)]

    aug = A.LongestMaxSize(max_size=100, p=1)
    result = aug(image=img, keypoints=keypoints)
    assert result["keypoints"] == [(18, 10, 0, 0)]

    aug = A.LongestMaxSize(max_size=5, p=1)
    result = aug(image=img, keypoints=keypoints)
    assert result["keypoints"] == [(0.9, 0.5, 0, 0)]

    aug = A.LongestMaxSize(max_size=50, p=1)
    result = aug(image=img, keypoints=keypoints)
    assert result["keypoints"] == [(9, 5, 0, 0)]


def test_smallest_max_size_keypoints():
    img = np.random.randint(0, 256, [50, 10], np.uint8)
    keypoints = [(9, 5, 0, 0)]

    aug = A.SmallestMaxSize(max_size=100, p=1)
    result = aug(image=img, keypoints=keypoints)
    assert result["keypoints"] == [(90, 50, 0, 0)]

    aug = A.SmallestMaxSize(max_size=5, p=1)
    result = aug(image=img, keypoints=keypoints)
    assert result["keypoints"] == [(4.5, 2.5, 0, 0)]

    aug = A.SmallestMaxSize(max_size=10, p=1)
    result = aug(image=img, keypoints=keypoints)
    assert result["keypoints"] == [(9, 5, 0, 0)]


def test_resize_keypoints():
    img = np.random.randint(0, 256, [50, 10], np.uint8)
    keypoints = [(9, 5, 0, 0)]

    aug = A.Resize(height=100, width=5, p=1)
    result = aug(image=img, keypoints=keypoints)
    assert result["keypoints"] == [(4.5, 10, 0, 0)]

    aug = A.Resize(height=50, width=10, p=1)
    result = aug(image=img, keypoints=keypoints)
    assert result["keypoints"] == [(9, 5, 0, 0)]


@pytest.mark.parametrize(
    "image",
    [
        np.random.randint(0, 256, [256, 320], np.uint8),
        np.random.random([256, 320]).astype(np.float32),
        np.random.randint(0, 256, [256, 320, 1], np.uint8),
        np.random.random([256, 320, 1]).astype(np.float32),
    ],
)
def test_multiplicative_noise_grayscale(image):
    m = 0.5
    aug = A.MultiplicativeNoise(m, p=1)
    result = aug(image=image)["image"]
    image = F.clip(image * m, image.dtype, F.MAX_VALUES_BY_DTYPE[image.dtype])
    assert np.allclose(image, result)

    aug = A.MultiplicativeNoise(elementwise=True, p=1)
    params = aug.get_params_dependent_on_targets({"image": image})
    mul = params["multiplier"]
    assert mul.shape == image.shape
    result = aug.apply(image, mul)
    dtype = image.dtype
    image = image.astype(np.float32) * mul
    image = F.clip(image, dtype, F.MAX_VALUES_BY_DTYPE[dtype])
    assert np.allclose(image, result)


@pytest.mark.parametrize(
    "image", [np.random.randint(0, 256, [256, 320, 3], np.uint8), np.random.random([256, 320, 3]).astype(np.float32)]
)
def test_multiplicative_noise_rgb(image):
    dtype = image.dtype

    m = 0.5
    aug = A.MultiplicativeNoise(m, p=1)
    result = aug(image=image)["image"]
    image = F.clip(image * m, dtype, F.MAX_VALUES_BY_DTYPE[dtype])
    assert np.allclose(image, result)

    aug = A.MultiplicativeNoise(elementwise=True, p=1)
    params = aug.get_params_dependent_on_targets({"image": image})
    mul = params["multiplier"]
    assert mul.shape == image.shape[:2] + (1,)
    result = aug.apply(image, mul)
    image = F.clip(image.astype(np.float32) * mul, dtype, F.MAX_VALUES_BY_DTYPE[dtype])
    assert np.allclose(image, result)

    aug = A.MultiplicativeNoise(per_channel=True, p=1)
    params = aug.get_params_dependent_on_targets({"image": image})
    mul = params["multiplier"]
    assert mul.shape == (3,)
    result = aug.apply(image, mul)
    image = F.clip(image.astype(np.float32) * mul, dtype, F.MAX_VALUES_BY_DTYPE[dtype])
    assert np.allclose(image, result)

    aug = A.MultiplicativeNoise(elementwise=True, per_channel=True, p=1)
    params = aug.get_params_dependent_on_targets({"image": image})
    mul = params["multiplier"]
    assert mul.shape == image.shape
    result = aug.apply(image, mul)
    image = F.clip(image.astype(np.float32) * mul, image.dtype, F.MAX_VALUES_BY_DTYPE[image.dtype])
    assert np.allclose(image, result)


def test_mask_dropout():
    # In this case we have mask with all ones, so MaskDropout wipe entire mask and image
    img = np.random.randint(0, 256, [50, 10], np.uint8)
    mask = np.ones([50, 10], dtype=np.long)

    aug = A.MaskDropout(p=1)
    result = aug(image=img, mask=mask)
    assert np.all(result["image"] == 0)
    assert np.all(result["mask"] == 0)

    # In this case we have mask with zeros , so MaskDropout will make no changes
    img = np.random.randint(0, 256, [50, 10], np.uint8)
    mask = np.zeros([50, 10], dtype=np.long)

    aug = A.MaskDropout(p=1)
    result = aug(image=img, mask=mask)
    assert np.all(result["image"] == img)
    assert np.all(result["mask"] == 0)


@pytest.mark.parametrize(
    "image", [np.random.randint(0, 256, [256, 320, 3], np.uint8), np.random.random([256, 320, 3]).astype(np.float32)]
)
def test_grid_dropout_mask(image):
    mask = np.ones([256, 320], dtype=np.uint8)
    aug = A.GridDropout(p=1, mask_fill_value=0)
    result = aug(image=image, mask=mask)
    # with mask on ones and fill_value = 0 the sum of pixels is smaller
    assert result["image"].sum() < image.sum()
    assert result["image"].shape == image.shape
    assert result["mask"].sum() < mask.sum()
    assert result["mask"].shape == mask.shape

    # with mask of zeros and fill_value = 0 mask should not change
    mask = np.zeros([256, 320], dtype=np.uint8)
    aug = A.GridDropout(p=1, mask_fill_value=0)
    result = aug(image=image, mask=mask)
    assert result["image"].sum() < image.sum()
    assert np.all(result["mask"] == 0)

    # with mask mask_fill_value=100, mask sum is larger
    mask = np.random.randint(0, 10, [256, 320], np.uint8)
    aug = A.GridDropout(p=1, mask_fill_value=100)
    result = aug(image=image, mask=mask)
    assert result["image"].sum() < image.sum()
    assert result["mask"].sum() > mask.sum()

    # with mask mask_fill_value=None, mask is not changed
    mask = np.ones([256, 320], dtype=np.uint8)
    aug = A.GridDropout(p=1, mask_fill_value=None)
    result = aug(image=image, mask=mask)
    assert result["image"].sum() < image.sum()
    assert result["mask"].sum() == mask.sum()


@pytest.mark.parametrize(
    ["ratio", "holes_number_x", "holes_number_y", "unit_size_min", "unit_size_max", "shift_x", "shift_y"],
    [
        (0.00001, 10, 10, 100, 100, 50, 50),
        (0.9, 100, None, 200, None, 0, 0),
        (0.4556, 10, 20, None, 200, 0, 0),
        (0.00004, None, None, 2, 100, None, None),
    ],
)
def test_grid_dropout_params(ratio, holes_number_x, holes_number_y, unit_size_min, unit_size_max, shift_x, shift_y):
    img = np.random.randint(0, 256, [256, 320], np.uint8)

    aug = A.GridDropout(
        ratio=ratio,
        unit_size_min=unit_size_min,
        unit_size_max=unit_size_max,
        holes_number_x=holes_number_x,
        holes_number_y=holes_number_y,
        shift_x=shift_x,
        shift_y=shift_y,
        random_offset=False,
        fill_value=0,
        p=1,
    )
    result = aug(image=img)["image"]
    # with fill_value = 0 the sum of pixels is smaller
    assert result.sum() < img.sum()
    assert result.shape == img.shape
    params = aug.get_params_dependent_on_targets({"image": img})
    holes = params["holes"]
    assert len(holes[0]) == 4
    # check grid offsets
    if shift_x:
        assert holes[0][0] == shift_x
    else:
        assert holes[0][0] == 0
    if shift_y:
        assert holes[0][1] == shift_y
    else:
        assert holes[0][1] == 0
    # for grid set with limits
    if unit_size_min and unit_size_max:
        assert max(1, unit_size_min * ratio) <= (holes[0][2] - holes[0][0]) <= min(max(1, unit_size_max * ratio), 256)
    elif holes_number_x and holes_number_y:
        assert (holes[0][2] - holes[0][0]) == max(1, int(ratio * 320 // holes_number_x))
        assert (holes[0][3] - holes[0][1]) == max(1, int(ratio * 256 // holes_number_y))


def test_gauss_noise_incorrect_var_limit_type():
    with pytest.raises(TypeError) as exc_info:
        A.GaussNoise(var_limit={"low": 70, "high": 90})
    message = "Expected var_limit type to be one of (int, float, tuple, list), got <class 'dict'>"
    assert str(exc_info.value) == message


@pytest.mark.parametrize(
    ["blur_limit", "sigma", "result_blur", "result_sigma"],
    [
        [[0, 0], [1, 1], 0, 1],
        [[1, 1], [0, 0], 1, 0],
        [[1, 1], [1, 1], 1, 1],
        [[0, 0], [0, 0], 3, 0],
        [[0, 3], [0, 0], 3, 0],
        [[0, 3], [0.1, 0.1], 3, 0.1],
    ],
)
def test_gaus_blur_limits(blur_limit, sigma, result_blur, result_sigma):
    img = np.zeros([100, 100, 3], dtype=np.uint8)

    aug = A.Compose([A.GaussianBlur(blur_limit=blur_limit, sigma_limit=sigma, p=1)])

    res = aug(image=img)["image"]
    assert np.allclose(res, gaussian_blur(img, result_blur, result_sigma))


@pytest.mark.parametrize(
    ["blur_limit", "sigma", "result_blur", "result_sigma"],
    [
        [[0, 0], [1, 1], 0, 1],
        [[1, 1], [0, 0], 1, 0],
        [[1, 1], [1, 1], 1, 1],
    ],
)
def test_unsharp_mask_limits(blur_limit, sigma, result_blur, result_sigma):
    img = np.zeros([100, 100, 3], dtype=np.uint8)

    aug = A.Compose([A.UnsharpMask(blur_limit=blur_limit, sigma_limit=sigma, p=1)])

    res = aug(image=img)["image"]
    assert np.allclose(res, F.unsharp_mask(img, result_blur, result_sigma))


@pytest.mark.parametrize(["val_uint8"], [[0], [1], [128], [255]])
def test_unsharp_mask_float_uint8_diff_less_than_two(val_uint8):
    x_uint8 = np.zeros((5, 5)).astype(np.uint8)
    x_uint8[2, 2] = val_uint8

    x_float32 = np.zeros((5, 5)).astype(np.float32)
    x_float32[2, 2] = val_uint8 / 255.0

    unsharpmask = A.UnsharpMask(blur_limit=3, always_apply=True, p=1)

    random.seed(0)
    usm_uint8 = unsharpmask(image=x_uint8)["image"]

    random.seed(0)
    usm_float32 = unsharpmask(image=x_float32)["image"]

    # Before comparison, rescale the usm_float32 to [0, 255]
    diff = np.abs(usm_uint8 - usm_float32 * 255)

    # The difference between the results of float32 and uint8 will be at most 2.
    assert np.all(diff <= 2.0)


@pytest.mark.parametrize(
    ["brightness", "contrast", "saturation", "hue"],
    [
        [1, 1, 1, 0],
        [0.123, 1, 1, 0],
        [1.321, 1, 1, 0],
        [1, 0.234, 1, 0],
        [1, 1.432, 1, 0],
        [1, 1, 0.345, 0],
        [1, 1, 1.543, 0],
        [1, 1, 1, 0.456],
        [1, 1, 1, -0.432],
    ],
)
def test_color_jitter_float_uint8_equal(brightness, contrast, saturation, hue):
    img = np.random.randint(0, 256, [100, 100, 3], dtype=np.uint8)

    transform = A.Compose(
        [
            A.ColorJitter(
                brightness=[brightness, brightness],
                contrast=[contrast, contrast],
                saturation=[saturation, saturation],
                hue=[hue, hue],
                p=1,
            )
        ]
    )

    res1 = transform(image=img)["image"]
    res2 = (transform(image=img.astype(np.float32) / 255.0)["image"] * 255).astype(np.uint8)

    _max = np.abs(res1.astype(np.int16) - res2.astype(np.int16)).max()

    if hue != 0:
        assert _max <= 10, "Max: {}".format(_max)
    else:
        assert _max <= 2, "Max: {}".format(_max)


@pytest.mark.parametrize(["hue", "sat", "val"], [[13, 17, 23], [14, 18, 24], [131, 143, 151], [132, 144, 152]])
def test_hue_saturation_value_float_uint8_equal(hue, sat, val):
    img = np.random.randint(0, 256, [100, 100, 3], dtype=np.uint8)

    for i in range(2):
        sign = 1 if i == 0 else -1
        for i in range(4):
            if i == 0:
                _hue = hue * sign
                _sat = 0
                _val = 0
            elif i == 1:
                _hue = 0
                _sat = sat * sign
                _val = 0
            elif i == 2:
                _hue = 0
                _sat = 0
                _val = val * sign
            else:
                _hue = hue * sign
                _sat = sat * sign
                _val = val * sign

            t1 = A.Compose(
                [
                    A.HueSaturationValue(
                        hue_shift_limit=[_hue, _hue], sat_shift_limit=[_sat, _sat], val_shift_limit=[_val, _val], p=1
                    )
                ]
            )
            t2 = A.Compose(
                [
                    A.HueSaturationValue(
                        hue_shift_limit=[_hue / 180 * 360, _hue / 180 * 360],
                        sat_shift_limit=[_sat / 255, _sat / 255],
                        val_shift_limit=[_val / 255, _val / 255],
                        p=1,
                    )
                ]
            )

            res1 = t1(image=img)["image"]
            res2 = (t2(image=img.astype(np.float32) / 255.0)["image"] * 255).astype(np.uint8)

            _max = np.abs(res1.astype(np.int) - res2).max()
            assert _max <= 10, "Max value: {}".format(_max)


def test_shift_scale_separate_shift_x_shift_y(image, mask):
    aug = A.ShiftScaleRotate(shift_limit=(0.3, 0.3), shift_limit_y=(0.4, 0.4), scale_limit=0, rotate_limit=0, p=1)
    data = aug(image=image, mask=mask)
    expected_image = FGeometric.shift_scale_rotate(
        image, angle=0, scale=1, dx=0.3, dy=0.4, interpolation=cv2.INTER_LINEAR, border_mode=cv2.BORDER_REFLECT_101
    )
    expected_mask = FGeometric.shift_scale_rotate(
        mask, angle=0, scale=1, dx=0.3, dy=0.4, interpolation=cv2.INTER_NEAREST, border_mode=cv2.BORDER_REFLECT_101
    )
    assert np.array_equal(data["image"], expected_image)
    assert np.array_equal(data["mask"], expected_mask)


@pytest.mark.parametrize(["val_uint8"], [[0], [1], [128], [255]])
def test_glass_blur_float_uint8_diff_less_than_two(val_uint8):

    x_uint8 = np.zeros((5, 5)).astype(np.uint8)
    x_uint8[2, 2] = val_uint8

    x_float32 = np.zeros((5, 5)).astype(np.float32)
    x_float32[2, 2] = val_uint8 / 255.0

    glassblur = A.GlassBlur(always_apply=True, max_delta=1)

    random.seed(0)
    blur_uint8 = glassblur(image=x_uint8)["image"]

    random.seed(0)
    blur_float32 = glassblur(image=x_float32)["image"]

    # Before comparison, rescale the blur_float32 to [0, 255]
    diff = np.abs(blur_uint8 - blur_float32 * 255)

    # The difference between the results of float32 and uint8 will be at most 2.
    assert np.all(diff <= 2.0)


def test_perspective_keep_size():
    h, w = 100, 100
    img = np.zeros([h, w, 3], dtype=np.uint8)
    h, w = img.shape[:2]
    bboxes = []
    for _ in range(10):
        x1 = np.random.randint(0, w - 1)
        y1 = np.random.randint(0, h - 1)
        x2 = np.random.randint(x1 + 1, w)
        y2 = np.random.randint(y1 + 1, h)
        bboxes.append([x1, y1, x2, y2])
    keypoints = [(np.random.randint(0, w), np.random.randint(0, h), np.random.random()) for _ in range(10)]

    transform_1 = A.Compose(
        [A.Perspective(keep_size=True, p=1)],
        keypoint_params=A.KeypointParams("xys"),
        bbox_params=A.BboxParams("pascal_voc", label_fields=["labels"]),
    )
    transform_2 = A.Compose(
        [A.Perspective(keep_size=False, p=1), A.Resize(h, w)],
        keypoint_params=A.KeypointParams("xys"),
        bbox_params=A.BboxParams("pascal_voc", label_fields=["labels"]),
    )

    set_seed()
    res_1 = transform_1(image=img, bboxes=bboxes, keypoints=keypoints, labels=[0] * len(bboxes))
    set_seed()
    res_2 = transform_2(image=img, bboxes=bboxes, keypoints=keypoints, labels=[0] * len(bboxes))

    assert np.allclose(res_1["bboxes"], res_2["bboxes"])
    assert np.allclose(res_1["keypoints"], res_2["keypoints"])


def test_longest_max_size_list():
    img = np.random.randint(0, 256, [50, 10], np.uint8)
    keypoints = [(9, 5, 0, 0)]

    aug = A.LongestMaxSize(max_size=[5, 10], p=1)
    result = aug(image=img, keypoints=keypoints)
    assert result["image"].shape in [(10, 2), (5, 1)]
    assert result["keypoints"] in [[(0.9, 0.5, 0, 0)], [(1.8, 1, 0, 0)]]


def test_smallest_max_size_list():
    img = np.random.randint(0, 256, [50, 10], np.uint8)
    keypoints = [(9, 5, 0, 0)]

    aug = A.SmallestMaxSize(max_size=[50, 100], p=1)
    result = aug(image=img, keypoints=keypoints)
    assert result["image"].shape in [(250, 50), (500, 100)]
    assert result["keypoints"] in [[(45, 25, 0, 0)], [(90, 50, 0, 0)]]


@pytest.mark.parametrize(
    ["img_weight", "template_weight", "template_transform", "image_size", "template_size"],
    [
        (0.5, 0.5, A.RandomSizedCrop((50, 200), 513, 450, always_apply=True), (513, 450), (224, 224)),
        (0.3, 0.5, A.RandomResizedCrop(513, 450, always_apply=True), (513, 450), (224, 224)),
        (1.0, 0.5, A.CenterCrop(500, 450, always_apply=True), (500, 450, 3), (512, 512, 3)),
        (0.5, 0.8, A.Resize(513, 450, always_apply=True), (513, 450), (512, 512)),
        (0.5, 0.2, A.NoOp(), (224, 224), (224, 224)),
        (0.5, 0.9, A.NoOp(), (512, 512, 3), (512, 512, 3)),
        (0.5, 0.5, None, (512, 512), (512, 512)),
        (0.8, 0.7, None, (512, 512, 3), (512, 512, 3)),
        (
            0.5,
            0.5,
            A.Compose([A.Blur(), A.RandomSizedCrop((50, 200), 512, 512, always_apply=True), A.HorizontalFlip()]),
            (512, 512),
            (512, 512),
        ),
    ],
)
def test_template_transform(image, img_weight, template_weight, template_transform, image_size, template_size):
    img = np.random.randint(0, 256, image_size, np.uint8)
    template = np.random.randint(0, 256, template_size, np.uint8)

    aug = A.TemplateTransform(template, img_weight, template_weight, template_transform)
    result = aug(image=img)["image"]

    assert result.shape == img.shape

    params = aug.get_params_dependent_on_targets({"image": img})
    template = params["template"]
    assert template.shape == img.shape
    assert template.dtype == img.dtype


def test_template_transform_incorrect_size(template):
    image = np.random.randint(0, 256, (512, 512, 3), np.uint8)
    with pytest.raises(ValueError) as exc_info:
        transform = A.TemplateTransform(template, always_apply=True)
        transform(image=image)

    message = "Image and template must be the same size, got {} and {}".format(image.shape[:2], template.shape[:2])
    assert str(exc_info.value) == message


@pytest.mark.parametrize(["img_channels", "template_channels"], [(1, 3), (6, 3)])
def test_template_transform_incorrect_channels(img_channels, template_channels):
    img = np.random.randint(0, 256, [512, 512, img_channels], np.uint8)
    template = np.random.randint(0, 256, [512, 512, template_channels], np.uint8)

    with pytest.raises(ValueError) as exc_info:
        transform = A.TemplateTransform(template, always_apply=True)
        transform(image=img)

    message = (
        "Template must be a single channel or has the same number of channels "
        "as input image ({}), got {}".format(img_channels, template.shape[-1])
    )
    assert str(exc_info.value) == message


@pytest.mark.parametrize(["val_uint8"], [[0], [1], [128], [255]])
def test_advanced_blur_float_uint8_diff_less_than_two(val_uint8):
    x_uint8 = np.zeros((5, 5)).astype(np.uint8)
    x_uint8[2, 2] = val_uint8

    x_float32 = np.zeros((5, 5)).astype(np.float32)
    x_float32[2, 2] = val_uint8 / 255.0

    adv_blur = A.AdvancedBlur(blur_limit=(3, 5), always_apply=True)

    set_seed(0)
    adv_blur_uint8 = adv_blur(image=x_uint8)["image"]

    set_seed(0)
    adv_blur_float32 = adv_blur(image=x_float32)["image"]

    # Before comparison, rescale the adv_blur_float32 to [0, 255]
    diff = np.abs(adv_blur_uint8 - adv_blur_float32 * 255)

    # The difference between the results of float32 and uint8 will be at most 2.
    assert np.all(diff <= 2.0)


@pytest.mark.parametrize(
    ["params"],
    [
        [{"blur_limit": (2, 5)}],
        [{"blur_limit": (3, 6)}],
        [{"sigmaX_limit": (0.0, 1.0), "sigmaY_limit": (0.0, 1.0)}],
        [{"beta_limit": (0.1, 0.9)}],
        [{"beta_limit": (1.1, 8.0)}],
    ],
)
def test_advanced_blur_raises_on_incorrect_params(params):
    with pytest.raises(ValueError):
        A.AdvancedBlur(**params)


@pytest.mark.parametrize(
    ["params"],
    [
        [{"scale": (0.5, 1.0)}],
        [{"scale": (0.5, 1.0), "keep_ratio": False}],
        [{"scale": (0.5, 1.0), "keep_ratio": True}],
    ],
)
def test_affine_scale_ratio(params):
    set_seed(0)
    aug = A.Affine(**params, p=1.0)
    image = np.random.randint(low=0, high=256, size=(100, 100, 3), dtype=np.uint8)
    target = {"image": image}
    apply_params = aug.get_params_dependent_on_targets(target)

    if "keep_ratio" not in params:
        # default(keep_ratio=False)
        assert apply_params["scale"]["x"] != apply_params["scale"]["y"]
    elif not params["keep_ratio"]:
        # keep_ratio=False
        assert apply_params["scale"]["x"] != apply_params["scale"]["y"]
    else:
        # keep_ratio=True
        assert apply_params["scale"]["x"] == apply_params["scale"]["y"]


@pytest.mark.parametrize(
    ["params"],
    [
        [{"scale": {"x": (0.5, 1.0), "y": (1.0, 1.5)}, "keep_ratio": True}],
        [{"scale": {"x": 0.5, "y": 1.0}, "keep_ratio": True}],
    ],
)
def test_affine_incorrect_scale_range(params):
    with pytest.raises(ValueError):
        A.Affine(**params)


@pytest.mark.parametrize(
    ["angle", "targets", "expected"],
    [
        [
            -10,
            {
                "bboxes": [
                    [0, 0, 5, 5, 0],
                    [195, 0, 200, 5, 0],
                    [195, 95, 200, 100, 0],
                    [0, 95, 5, 99, 0],
                ],
                "keypoints": [
                    [0, 0, 0, 0],
                    [199, 0, 10, 10],
                    [199, 99, 20, 20],
                    [0, 99, 30, 30],
                ],
            },
            {
                "bboxes": [
                    [15.65896994771262, 0.2946228229078849, 21.047137067150473, 4.617219579173327, 0],
                    [194.29851584295034, 25.564320319214918, 199.68668296238818, 29.88691707548036, 0],
                    [178.9528629328495, 95.38278042082668, 184.34103005228735, 99.70537717709212, 0],
                    [0.47485022613917677, 70.11308292451965, 5.701484157049652, 73.70074852182076, 0],
                ],
                "keypoints": [
                    [16.466635890349504, 0.2946228229078849, 147.04220486917677, 0.0],
                    [198.770582727028, 26.08267308836993, 157.04220486917674, 9.30232558139535],
                    [182.77879706281766, 98.84085782583904, 167.04220486917674, 18.6046511627907],
                    [0.4748502261391767, 73.05280756037699, 177.04220486917674, 27.90697674418604],
                ],
            },
        ],
        [
            10,
            {
                "bboxes": [
                    [0, 0, 5, 5, 0],
                    [195, 0, 200, 5, 0],
                    [195, 95, 200, 100, 0],
                    [0, 95, 5, 99, 0],
                ],
                "keypoints": [
                    [0, 0, 0, 0],
                    [199, 0, 10, 10],
                    [199, 99, 20, 20],
                    [0, 99, 30, 30],
                ],
            },
            {
                "bboxes": [
                    [0.3133170376117963, 25.564320319214918, 5.701484157049649, 29.88691707548036, 0],
                    [178.9528629328495, 0.2946228229078862, 184.34103005228735, 4.617219579173327, 0],
                    [194.29851584295034, 70.11308292451965, 199.68668296238818, 74.43567968078509, 0],
                    [15.658969947712617, 95.38278042082668, 20.88560387862309, 98.97044601812779, 0],
                ],
                "keypoints": [
                    [0.3133170376117963, 26.212261280658684, 212.95779513082323, 0.0],
                    [182.6172638742903, 0.42421101519664006, 222.95779513082323, 9.30232558139535],
                    [198.60904953850064, 73.18239575266574, 232.9577951308232, 18.6046511627907],
                    [16.305102701822126, 98.97044601812779, 242.9577951308232, 27.906976744186046],
                ],
            },
        ],
    ],
)
def test_safe_rotate(angle: float, targets: dict, expected: dict):
    image = np.empty([100, 200, 3], dtype=np.uint8)
    t = A.Compose(
        [
            A.SafeRotate(limit=(angle, angle), border_mode=0, value=0, p=1),
        ],
        bbox_params=A.BboxParams(format="pascal_voc", min_visibility=0.0),
        keypoint_params=A.KeypointParams("xyas"),
        p=1,
    )
    res = t(image=image, **targets)

    for key, value in expected.items():
        assert np.allclose(np.array(value), np.array(res[key])), key


@pytest.mark.parametrize(
    "aug_cls",
    [
        (lambda rotate: A.Affine(rotate=rotate, p=1, mode=cv2.BORDER_CONSTANT, cval=0)),
        (
            lambda rotate: A.ShiftScaleRotate(
                shift_limit=(0, 0),
                scale_limit=(0, 0),
                rotate_limit=rotate,
                p=1,
                border_mode=cv2.BORDER_CONSTANT,
                value=0,
            )
        ),
    ],
)
@pytest.mark.parametrize(
    "img",
    [
        np.random.randint(0, 256, [100, 100, 3], np.uint8),
        np.random.randint(0, 256, [25, 100, 3], np.uint8),
        np.random.randint(0, 256, [100, 25, 3], np.uint8),
    ],
)
@pytest.mark.parametrize("angle", [i for i in range(-360, 360, 15)])
def test_rotate_equal(img, aug_cls, angle):
    random.seed(0)

    h, w = img.shape[:2]
    kp = [[random.randint(0, w - 1), random.randint(0, h - 1), random.randint(0, 360)] for _ in range(50)]
    kp += [
        [round(w * 0.2), int(h * 0.3), 90],
        [int(w * 0.2), int(h * 0.3), 90],
        [int(w * 0.2), int(h * 0.3), 90],
        [int(w * 0.2), int(h * 0.3), 90],
        [0, 0, 0],
        [w - 1, h - 1, 0],
    ]
    keypoint_params = A.KeypointParams("xya", remove_invisible=False)

    a = A.Compose([aug_cls(rotate=(angle, angle))], keypoint_params=keypoint_params)
    b = A.Compose(
        [A.Rotate((angle, angle), border_mode=cv2.BORDER_CONSTANT, value=0, p=1)], keypoint_params=keypoint_params
    )

    res_a = a(image=img, keypoints=kp)
    res_b = b(image=img, keypoints=kp)
    assert np.allclose(res_a["image"], res_b["image"])
    res_a = np.array(res_a["keypoints"])
    res_b = np.array(res_b["keypoints"])
    diff = np.round(np.abs(res_a - res_b))
    assert diff[:, :2].max() <= 2
    assert (diff[:, -1] % 360).max() <= 1


@pytest.mark.parametrize(
    "get_transform",
    [
        lambda sign: A.Affine(translate_px=sign * 2),
        lambda sign: A.ShiftScaleRotate(shift_limit=(sign * 0.02, sign * 0.02), scale_limit=0, rotate_limit=0),
    ],
)
@pytest.mark.parametrize(
    ["bboxes", "expected", "min_visibility", "sign"],
    [
        [[(0, 0, 10, 10, 1)], [], 0.9, -1],
        [[(0, 0, 10, 10, 1)], [(0, 0, 8, 8, 1)], 0.6, -1],
        [[(90, 90, 100, 100, 1)], [], 0.9, 1],
        [[(90, 90, 100, 100, 1)], [(92, 92, 100, 100, 1)], 0.6, 1],
    ],
)
def test_bbox_clipping(get_transform, image, bboxes, expected, min_visibility: float, sign: int):
    transform = get_transform(sign)
    transform.p = 1
    transform = A.Compose([transform], bbox_params=A.BboxParams(format="pascal_voc", min_visibility=min_visibility))

    res = transform(image=image, bboxes=bboxes)["bboxes"]
    assert res == expected


def test_bbox_clipping_perspective():
    random.seed(0)
    transform = A.Compose(
        [A.Perspective(scale=(0.05, 0.05), p=1)], bbox_params=A.BboxParams(format="pascal_voc", min_visibility=0.6)
    )

    image = np.empty([1000, 1000, 3], dtype=np.uint8)
    bboxes = np.array([[0, 0, 100, 100, 1]])
    res = transform(image=image, bboxes=bboxes)["bboxes"]
    assert len(res) == 0


@pytest.mark.parametrize("seed", [i for i in range(10)])
def test_motion_blur_allow_shifted(seed):
    random.seed(seed)

    transform = A.MotionBlur(allow_shifted=False)
    kernel = transform.get_params()["kernel"]

    center = kernel.shape[0] / 2 - 0.5

    def check_center(vector):
        start = None
        end = None

        for i, v in enumerate(vector):
            if start is None and v != 0:
                start = i
            elif start is not None and v == 0:
                end = i
                break
        if end is None:
            end = len(vector)

        assert (end + start - 1) / 2 == center

    check_center(kernel.sum(axis=0))
    check_center(kernel.sum(axis=1))


@pytest.mark.parametrize(
    "augmentation", [A.RandomSnow(), A.RandomRain(), A.RandomFog(), A.RandomSunFlare(), A.RandomShadow(), A.Spatter()]
)
@pytest.mark.parametrize("img_channels", [1, 6])
def test_non_rgb_transform_warning(augmentation, img_channels):
    img = np.random.randint(0, 256, (512, 512, img_channels), dtype=np.uint8)

    with pytest.raises(ValueError) as exc_info:
        augmentation(image=img, force_apply=True)

    message = "This transformation expects 3-channel images"
    assert str(exc_info.value).startswith(message)


def test_spatter_incorrect_mode(image):
    unsupported_mode = "unsupported"
    with pytest.raises(ValueError) as exc_info:
        A.Spatter(mode=unsupported_mode)

    message = f"Unsupported color mode: {unsupported_mode}. Transform supports only `rain` and `mud` mods."
    assert str(exc_info.value).startswith(message)<|MERGE_RESOLUTION|>--- conflicted
+++ resolved
@@ -8,11 +8,8 @@
 import albumentations as A
 import albumentations.augmentations.functional as F
 import albumentations.augmentations.geometric.functional as FGeometric
-<<<<<<< HEAD
-from albumentations.augmentations.color.functional import equalize
-=======
 from albumentations.augmentations.blur.functional import gaussian_blur
->>>>>>> 2a857a8c
+from albumentations.augmentations.color.functional import equalize, invert
 
 from .utils import get_dual_transforms, get_image_only_transforms, get_transforms
 
@@ -322,8 +319,8 @@
         # test for np.uint8 dtype
         image1 = np.random.randint(low=0, high=256, size=(100, 100, 3), dtype=np.uint8)
         image2 = A.to_float(image1)
-        r_int = F.invert(F.invert(image1))
-        r_float = F.invert(F.invert(image2))
+        r_int = invert(invert(image1))
+        r_float = invert(invert(image2))
         r_to_float = A.to_float(r_int)
         assert np.allclose(r_float, r_to_float, atol=0.01)
 
